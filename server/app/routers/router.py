from fastapi import FastAPI


def register_router(app: FastAPI):
    """Register all routers with lazy loading for faster startup"""

    # Lazy import để tăng tốc startup
    from app.routers import (
        auth_router,
        courses_router,
        document_router,
        exercise_router,
        test_router,
        tutor_router,
        topic_router,
        users_router,
        upload_router,
        admin_courses_router,
        admin_topics_router,
        admin_upload_router,
        test_generation_router,
        assessment_router,
<<<<<<< HEAD
        lesson_plan_router,
        lesson_router,
        websocket_router,
=======
        discussions_router,
        replies_router,
        ai_chat_router,
>>>>>>> 179d452c
    )

    # User routes (không có prefix admin)
    app.include_router(auth_router.router)
    app.include_router(users_router.router)
    app.include_router(tutor_router.router)
    app.include_router(exercise_router.router)
    app.include_router(document_router.router)
    app.include_router(document_router.webhook_router)
    app.include_router(test_router.router)
    app.include_router(topic_router.router)
    app.include_router(upload_router.router)
    app.include_router(assessment_router.router)
<<<<<<< HEAD
    app.include_router(lesson_plan_router.router)
    app.include_router(lesson_router.router)
    app.include_router(courses_router.router)

    # WebSocket routes
    app.include_router(websocket_router.router)
=======
    app.include_router(discussions_router.router)
    app.include_router(replies_router.router)
    app.include_router(ai_chat_router.router)
>>>>>>> 179d452c

    # Admin routes (có prefix /admin)
    app.include_router(admin_courses_router.router)
    app.include_router(admin_topics_router.router)
    app.include_router(admin_upload_router.router)

    # Test generation routes
    app.include_router(test_generation_router.router)<|MERGE_RESOLUTION|>--- conflicted
+++ resolved
@@ -20,15 +20,12 @@
         admin_upload_router,
         test_generation_router,
         assessment_router,
-<<<<<<< HEAD
         lesson_plan_router,
         lesson_router,
         websocket_router,
-=======
         discussions_router,
         replies_router,
         ai_chat_router,
->>>>>>> 179d452c
     )
 
     # User routes (không có prefix admin)
@@ -42,18 +39,15 @@
     app.include_router(topic_router.router)
     app.include_router(upload_router.router)
     app.include_router(assessment_router.router)
-<<<<<<< HEAD
     app.include_router(lesson_plan_router.router)
     app.include_router(lesson_router.router)
     app.include_router(courses_router.router)
 
     # WebSocket routes
     app.include_router(websocket_router.router)
-=======
     app.include_router(discussions_router.router)
     app.include_router(replies_router.router)
     app.include_router(ai_chat_router.router)
->>>>>>> 179d452c
 
     # Admin routes (có prefix /admin)
     app.include_router(admin_courses_router.router)
