<<<<<<< HEAD
=======
from __future__ import annotations
>>>>>>> 9e1c71aa
from sqlalchemy import Integer, String, ARRAY, ForeignKey
from sqlalchemy.orm import Mapped, mapped_column, relationship

from typing import Optional, List, TYPE_CHECKING

from app.database.database import Base

if TYPE_CHECKING:
    from app.models.course_model import Course
    from app.models.lesson_model import Lesson
    from app.models.user_topic_model import UserTopic
<<<<<<< HEAD
=======
    from app.models.exercise_model import Exercise
>>>>>>> 9e1c71aa
    from app.models.test_model import Test


class Topic(Base):

    __tablename__ = "topics"
    id: Mapped[int] = mapped_column(Integer, primary_key=True, index=True)
    course_id: Mapped[Optional[int]] = mapped_column(
        ForeignKey("courses.id"), nullable=True
    )
    external_id: Mapped[str] = mapped_column(
        String, index=True, unique=True, nullable=True
    )
    name: Mapped[str] = mapped_column(String, index=True, nullable=False)
    description: Mapped[str] = mapped_column(String)
    course_id: Mapped[int] = mapped_column(Integer, ForeignKey("courses.id"), nullable=False)
    prerequisites: Mapped[Optional[List[str]]] = mapped_column(
        ARRAY(String), nullable=True
    )
<<<<<<< HEAD

    # Relationships
    course: Mapped["Course"] = relationship("Course", back_populates="topics")
    lessons: Mapped[List["Lesson"]] = relationship("Lesson", back_populates="topic")
    user_topics: Mapped[List["UserTopic"]] = relationship(
        "UserTopic", back_populates="topic"
    )
    tests: Mapped[List["Test"]] = relationship("Test", back_populates="topic")
=======
    course: Mapped[Optional["Course"]] = relationship("Course", back_populates="topics")
    lessons: Mapped[List[Lesson]] = relationship("Lesson", back_populates="topic")
    user_topics: Mapped[List[UserTopic]] = relationship(
        "UserTopic", back_populates="topic"
    )
    exercises: Mapped[List[Exercise]] = relationship("Exercise", back_populates="topic")
    tests: Mapped[List[Test]] = relationship("Test", back_populates="topic")
>>>>>>> 9e1c71aa
<|MERGE_RESOLUTION|>--- conflicted
+++ resolved
@@ -1,7 +1,4 @@
-<<<<<<< HEAD
-=======
 from __future__ import annotations
->>>>>>> 9e1c71aa
 from sqlalchemy import Integer, String, ARRAY, ForeignKey
 from sqlalchemy.orm import Mapped, mapped_column, relationship
 
@@ -13,10 +10,7 @@
     from app.models.course_model import Course
     from app.models.lesson_model import Lesson
     from app.models.user_topic_model import UserTopic
-<<<<<<< HEAD
-=======
     from app.models.exercise_model import Exercise
->>>>>>> 9e1c71aa
     from app.models.test_model import Test
 
 
@@ -32,25 +26,16 @@
     )
     name: Mapped[str] = mapped_column(String, index=True, nullable=False)
     description: Mapped[str] = mapped_column(String)
-    course_id: Mapped[int] = mapped_column(Integer, ForeignKey("courses.id"), nullable=False)
+    course_id: Mapped[int] = mapped_column(
+        Integer, ForeignKey("courses.id"), nullable=False
+    )
     prerequisites: Mapped[Optional[List[str]]] = mapped_column(
         ARRAY(String), nullable=True
     )
-<<<<<<< HEAD
-
-    # Relationships
-    course: Mapped["Course"] = relationship("Course", back_populates="topics")
-    lessons: Mapped[List["Lesson"]] = relationship("Lesson", back_populates="topic")
-    user_topics: Mapped[List["UserTopic"]] = relationship(
-        "UserTopic", back_populates="topic"
-    )
-    tests: Mapped[List["Test"]] = relationship("Test", back_populates="topic")
-=======
     course: Mapped[Optional["Course"]] = relationship("Course", back_populates="topics")
     lessons: Mapped[List[Lesson]] = relationship("Lesson", back_populates="topic")
     user_topics: Mapped[List[UserTopic]] = relationship(
         "UserTopic", back_populates="topic"
     )
     exercises: Mapped[List[Exercise]] = relationship("Exercise", back_populates="topic")
-    tests: Mapped[List[Test]] = relationship("Test", back_populates="topic")
->>>>>>> 9e1c71aa
+    tests: Mapped[List[Test]] = relationship("Test", back_populates="topic")