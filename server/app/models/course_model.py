--- conflicted
+++ resolved
@@ -1,10 +1,6 @@
-<<<<<<< HEAD
-from typing import List, TYPE_CHECKING
-=======
 from __future__ import annotations
 from typing import List, TYPE_CHECKING
 from enum import Enum
->>>>>>> 9e1c71aa
 
 from sqlalchemy import Boolean, Integer, String, Float, Text
 from sqlalchemy.orm import Mapped, mapped_column, relationship
@@ -12,10 +8,6 @@
 from app.database.database import Base
 
 if TYPE_CHECKING:
-<<<<<<< HEAD
-    from app.models.topic_model import Topic
-    from app.models.user_state_model import UserState
-=======
     from app.models.user_state_model import UserState
     from app.models.topic_model import Topic
     from app.models.test_model import Test
@@ -28,7 +20,6 @@
     SUCCESS = "success"
     FAILED = "failed"
     NOT_STARTED = "not_started"
->>>>>>> 9e1c71aa
 
 
 class Course(Base):
