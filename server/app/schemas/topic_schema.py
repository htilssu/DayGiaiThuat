<<<<<<< HEAD
from typing import List, Optional
from pydantic import BaseModel, Field
from app.schemas.lesson_schema import LessonResponseSchema
=======
from datetime import datetime
from typing import Optional, List, TYPE_CHECKING
from pydantic import BaseModel, Field
>>>>>>> 9e1c71aa

# Import LessonResponse directly for runtime
try:
    from app.schemas.lesson_schema import LessonResponse
except ImportError:
    # Fallback for circular import issues
    LessonResponse = None

<<<<<<< HEAD
class TopicBase(BaseModel):
    """
    Schema cơ bản cho chủ đề

    Attributes:
        name: Tên chủ đề
        description: Mô tả chi tiết về chủ đề
        prerequisites: Danh sách các điều kiện tiên quyết
    """
    name: str = Field(..., min_length=1, max_length=255, description="Tên chủ đề")
    description: Optional[str] = Field(None, description="Mô tả chi tiết về chủ đề")
    prerequisites: Optional[List[str]] = Field(None, description="Danh sách các điều kiện tiên quyết")


class CreateTopicSchema(TopicBase):
    """
    Schema cho việc tạo mới chủ đề

    Attributes:
        course_id: ID của khóa học chứa chủ đề này
        external_id: ID hiển thị cho người dùng (tùy chọn)
    """
    course_id: int = Field(..., description="ID của khóa học chứa chủ đề này")
    external_id: Optional[str] = Field(None, description="ID hiển thị cho người dùng")


class UpdateTopicSchema(BaseModel):
    """
    Schema cho việc cập nhật chủ đề

    Note:
        Các trường đều là Optional vì khi cập nhật không nhất thiết phải cung cấp tất cả các trường.
    """
    name: Optional[str] = Field(None, min_length=1, max_length=255, description="Tên chủ đề")
    description: Optional[str] = Field(None, description="Mô tả chi tiết về chủ đề")
    prerequisites: Optional[List[str]] = Field(None, description="Danh sách các điều kiện tiên quyết")
    external_id: Optional[str] = Field(None, description="ID hiển thị cho người dùng")


class TopicResponse(TopicBase):
    """
    Schema cho response khi truy vấn thông tin chủ đề

    Attributes:
        id: ID của chủ đề
        external_id: ID hiển thị cho người dùng
        course_id: ID của khóa học chứa chủ đề này
    """
    id: int = Field(..., description="ID của chủ đề")
    external_id: Optional[str] = Field(None, description="ID hiển thị cho người dùng")
    course_id: int = Field(..., description="ID của khóa học chứa chủ đề này")

    class Config:
        from_attributes = True


class TopicWithLessonsResponse(TopicResponse):
    lessons: List[LessonResponseSchema] = []

    class Config:
        from_attributes = True
=======
if TYPE_CHECKING:
    from app.schemas.lesson_schema import LessonResponse


class TopicBase(BaseModel):
    name: str = Field(..., min_length=1, max_length=255, description="Tên chủ đề")
    description: Optional[str] = Field(None, description="Mô tả chủ đề")
    course_id: Optional[int] = Field(
        None, description="ID của khóa học chứa chủ đề này (có thể null)"
    )


class TopicCreate(TopicBase):
    pass


class TopicUpdate(BaseModel):
    name: Optional[str] = Field(None, min_length=1, max_length=255)
    description: Optional[str] = None
    course_id: Optional[int] = None


class TopicCourseAssignment(BaseModel):
    course_id: Optional[int] = Field(
        None, description="ID của khóa học (null để unassign)"
    )


class TopicResponse(TopicBase):
    id: int
    created_at: datetime
    updated_at: datetime

    class Config:
        from_attributes = True


class UserTopic(BaseModel):
    user_id: int
    topic_id: int
    completed: bool
    is_unlocked: bool
    unlocked_at: Optional[datetime]

    class Config:
        from_attributes = True


class TopicWithUserState(BaseModel):
    id: int
    name: str
    description: Optional[str]
    course_id: Optional[int]
    user_topic_state: Optional[UserTopic]

    class Config:
        from_attributes = True


class TopicWithLessonsResponse(TopicResponse):
    """
    Schema cho topic bao gồm cả danh sách lessons
    """

    lessons: List["LessonResponse"] = Field(
        default_factory=list, description="Danh sách lessons"
    )

    class Config:
        from_attributes = True


# Rebuild model after LessonResponse is available
def rebuild_models():
    """Rebuild models để resolve forward references"""
    try:
        TopicWithLessonsResponse.model_rebuild()
    except Exception:
        pass
>>>>>>> 9e1c71aa
<|MERGE_RESOLUTION|>--- conflicted
+++ resolved
@@ -1,21 +1,9 @@
-<<<<<<< HEAD
-from typing import List, Optional
+from typing import List, Optional, TYPE_CHECKING
+from datetime import datetime
 from pydantic import BaseModel, Field
 from app.schemas.lesson_schema import LessonResponseSchema
-=======
-from datetime import datetime
-from typing import Optional, List, TYPE_CHECKING
-from pydantic import BaseModel, Field
->>>>>>> 9e1c71aa
 
-# Import LessonResponse directly for runtime
-try:
-    from app.schemas.lesson_schema import LessonResponse
-except ImportError:
-    # Fallback for circular import issues
-    LessonResponse = None
 
-<<<<<<< HEAD
 class TopicBase(BaseModel):
     """
     Schema cơ bản cho chủ đề
@@ -25,9 +13,12 @@
         description: Mô tả chi tiết về chủ đề
         prerequisites: Danh sách các điều kiện tiên quyết
     """
+
     name: str = Field(..., min_length=1, max_length=255, description="Tên chủ đề")
     description: Optional[str] = Field(None, description="Mô tả chi tiết về chủ đề")
-    prerequisites: Optional[List[str]] = Field(None, description="Danh sách các điều kiện tiên quyết")
+    prerequisites: Optional[List[str]] = Field(
+        None, description="Danh sách các điều kiện tiên quyết"
+    )
 
 
 class CreateTopicSchema(TopicBase):
@@ -38,6 +29,7 @@
         course_id: ID của khóa học chứa chủ đề này
         external_id: ID hiển thị cho người dùng (tùy chọn)
     """
+
     course_id: int = Field(..., description="ID của khóa học chứa chủ đề này")
     external_id: Optional[str] = Field(None, description="ID hiển thị cho người dùng")
 
@@ -49,9 +41,14 @@
     Note:
         Các trường đều là Optional vì khi cập nhật không nhất thiết phải cung cấp tất cả các trường.
     """
-    name: Optional[str] = Field(None, min_length=1, max_length=255, description="Tên chủ đề")
+
+    name: Optional[str] = Field(
+        None, min_length=1, max_length=255, description="Tên chủ đề"
+    )
     description: Optional[str] = Field(None, description="Mô tả chi tiết về chủ đề")
-    prerequisites: Optional[List[str]] = Field(None, description="Danh sách các điều kiện tiên quyết")
+    prerequisites: Optional[List[str]] = Field(
+        None, description="Danh sách các điều kiện tiên quyết"
+    )
     external_id: Optional[str] = Field(None, description="ID hiển thị cho người dùng")
 
 
@@ -64,6 +61,7 @@
         external_id: ID hiển thị cho người dùng
         course_id: ID của khóa học chứa chủ đề này
     """
+
     id: int = Field(..., description="ID của chủ đề")
     external_id: Optional[str] = Field(None, description="ID hiển thị cho người dùng")
     course_id: int = Field(..., description="ID của khóa học chứa chủ đề này")
@@ -77,9 +75,10 @@
 
     class Config:
         from_attributes = True
-=======
+
+
 if TYPE_CHECKING:
-    from app.schemas.lesson_schema import LessonResponse
+    from app.schemas.lesson_schema import LessonResponseSchema
 
 
 class TopicBase(BaseModel):
@@ -134,27 +133,4 @@
     user_topic_state: Optional[UserTopic]
 
     class Config:
-        from_attributes = True
-
-
-class TopicWithLessonsResponse(TopicResponse):
-    """
-    Schema cho topic bao gồm cả danh sách lessons
-    """
-
-    lessons: List["LessonResponse"] = Field(
-        default_factory=list, description="Danh sách lessons"
-    )
-
-    class Config:
-        from_attributes = True
-
-
-# Rebuild model after LessonResponse is available
-def rebuild_models():
-    """Rebuild models để resolve forward references"""
-    try:
-        TopicWithLessonsResponse.model_rebuild()
-    except Exception:
-        pass
->>>>>>> 9e1c71aa
+        from_attributes = True