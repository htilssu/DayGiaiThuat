--- conflicted
+++ resolved
@@ -4,13 +4,6 @@
 from pydantic import BaseModel, Field
 from app.models.course_model import TestGenerationStatus
 
-# Import TopicWithLessonsResponse directly for runtime
-try:
-    from app.schemas.topic_schema import TopicWithLessonsResponse
-except ImportError:
-    # Fallback for circular import issues
-    TopicWithLessonsResponse = None
-
 if TYPE_CHECKING:
     from app.schemas.topic_schema import TopicWithLessonsResponse
 
@@ -18,26 +11,30 @@
 class TopicBase(BaseModel):
     """
     Schema cơ bản cho chủ đề
-    
+
     Attributes:
         name: Tên chủ đề
         description: Mô tả chi tiết về chủ đề
         prerequisites: Danh sách các điều kiện tiên quyết
     """
+
     name: str = Field(..., min_length=1, max_length=255, description="Tên chủ đề")
     description: Optional[str] = Field(None, description="Mô tả chi tiết về chủ đề")
-    prerequisites: Optional[List[str]] = Field(None, description="Danh sách các điều kiện tiên quyết")
+    prerequisites: Optional[List[str]] = Field(
+        None, description="Danh sách các điều kiện tiên quyết"
+    )
 
 
 class TopicResponse(TopicBase):
     """
     Schema cho response khi truy vấn thông tin chủ đề
-    
+
     Attributes:
         id: ID của chủ đề
         external_id: ID hiển thị cho người dùng
         course_id: ID của khóa học chứa chủ đề này
     """
+
     id: int = Field(..., description="ID của chủ đề")
     external_id: Optional[str] = Field(None, description="ID hiển thị cho người dùng")
     course_id: int = Field(..., description="ID của khóa học chứa chủ đề này")
@@ -143,27 +140,23 @@
         id: ID của khóa học
         created_at: Thời điểm tạo khóa học
         updated_at: Thời điểm cập nhật gần nhất
-<<<<<<< HEAD
         topics: Danh sách các chủ đề trong khóa học
-=======
         test_generation_status: Trạng thái tạo bài test đầu vào
         is_enrolled: Trạng thái đăng ký của người dùng hiện tại (chỉ có khi người dùng đã đăng nhập)
->>>>>>> 9e1c71aa
     """
 
     id: int = Field(..., description="ID của khóa học")
     created_at: datetime = Field(..., description="Thời điểm tạo khóa học")
     updated_at: datetime = Field(..., description="Thời điểm cập nhật gần nhất")
-<<<<<<< HEAD
-    topics: Optional[List[TopicResponse]] = Field(None, description="Danh sách các chủ đề trong khóa học")
-=======
+    topics: Optional[List[TopicResponse]] = Field(
+        None, description="Danh sách các chủ đề trong khóa học"
+    )
     test_generation_status: str = Field(
         TestGenerationStatus.NOT_STARTED, description="Trạng thái tạo bài test đầu vào"
     )
     is_enrolled: Optional[bool] = Field(
         False, description="Trạng thái đăng ký của người dùng hiện tại"
     )
->>>>>>> 9e1c71aa
 
     class Config:
         """Cấu hình cho Pydantic model"""
