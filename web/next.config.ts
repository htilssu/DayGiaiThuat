--- conflicted
+++ resolved
@@ -3,15 +3,6 @@
 const nextConfig: NextConfig = {
   /* config options here */
   images: {
-<<<<<<< HEAD
-    domains: [
-      "i.ibb.co",
-      "ui-avatars.com",
-      "images.unsplash.com",
-      "localhost",
-      "example.com",
-      "200lab.io",
-=======
     remotePatterns: [
       {
         protocol: 'https',
@@ -43,7 +34,6 @@
         protocol: 'https',
         hostname: 's3.cloudfly.vn',
       },
->>>>>>> 9e1c71aa
     ],
   },
 };
