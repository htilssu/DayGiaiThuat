--- conflicted
+++ resolved
@@ -175,21 +175,11 @@
 }
 
 /**
-<<<<<<< HEAD
  * Kiểm tra trạng thái đăng ký khóa học
  * @param courseId - ID của khóa học
  * @returns Trạng thái đăng ký khóa học
  */
 export async function checkEnrollmentStatus(courseId: number): Promise<{ isEnrolled: boolean }> {
-=======
-  Kiểm tra trạng thái đăng ký khóa học
-  * @param courseId - ID của khóa học
-  * @returns Trạng thái đăng ký khóa học
-  */
-export async function checkEnrollmentStatus(
-  courseId: number
-): Promise<{ isEnrolled: boolean }> {
->>>>>>> 179d452c
   return get<{ isEnrolled: boolean }>(`/courses/${courseId}/check-enrollment`);
 }
 
