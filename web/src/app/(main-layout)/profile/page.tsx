"use client";

import React from "react";
import { Tabs } from "@mantine/core";
import Image from "next/image";
import { Skeleton } from "@mantine/core";
import Link from "next/link";
import { useQuery } from "@tanstack/react-query";
import { profileApi, CourseProgress, Badge, Activity } from "@/lib/api/profile";

/**
 * Trang hồ sơ người dùng
 * Hiển thị thông tin cá nhân, tiến độ học tập, thành tích, lịch sử hoạt động
 */
const ProfilePage = () => {
  // Sử dụng React Query để lấy và cache dữ liệu profile
  const {
<<<<<<< HEAD
    user,
    isLoading: authLoading,
    isInitial,
  } = useAppSelector((state) => state.user);
  const [isLoading, setIsLoading] = useState(true);
  const router = useRouter();

  useEffect(() => {
    if (!authLoading) {
      setIsLoading(false);
    }
  }, [authLoading]);

  if (authLoading || isLoading) {
=======
    data: profile,
    isLoading,
    error
  } = useQuery({
    queryKey: ['profile'],
    queryFn: profileApi.getProfile,
    staleTime: 5 * 60 * 1000, // 5 phút
    retry: 1,
  });

  if (isLoading) {
>>>>>>> 9e1c71aa
    return (
      <div className="max-w-7xl mx-auto py-8 px-4 sm:px-6 lg:px-8">
        <div className="bg-background rounded-xl shadow-sm p-6 mb-6 border border-foreground/10 flex flex-col md:flex-row gap-6 items-center md:items-start">
          <Skeleton height={112} width={112} radius="xl" />
          <div className="flex-1">
            <Skeleton height={32} width={200} radius="md" mb="md" />
            <Skeleton height={20} radius="md" mb="md" />
            <Skeleton height={60} radius="md" mb="md" />
            <div className="grid grid-cols-2 sm:grid-cols-4 gap-4">
              <Skeleton height={80} radius="md" />
              <Skeleton height={80} radius="md" />
              <Skeleton height={80} radius="md" />
              <Skeleton height={80} radius="md" />
            </div>
          </div>
        </div>

        <Skeleton height={50} radius="md" mb="lg" />
        <Skeleton height={300} radius="md" />
      </div>
    );
  }

  if (error || !profile) {
    return (
      <div className="max-w-7xl mx-auto py-8 px-4 sm:px-6 lg:px-8">
        <div className="bg-background rounded-xl shadow-sm p-6 text-center">
          <h1 className="text-2xl font-bold mb-4">Không thể tải thông tin hồ sơ</h1>
          <p className="mb-6 text-foreground/70">
            Đã xảy ra lỗi khi tải thông tin hồ sơ của bạn. Vui lòng thử lại sau.
          </p>
          <button
            onClick={() => window.location.reload()}
            className="px-6 py-3 bg-primary text-white rounded-lg hover:opacity-90 transition">
            Thử lại
          </button>
        </div>
      </div>
    );
  }

  return (
    <div className="max-w-7xl mx-auto py-8 px-4 sm:px-6 lg:px-8">
      {/* Header của profile */}
      <div className="bg-background rounded-xl shadow-sm p-6 mb-6 border border-foreground/10 flex flex-col md:flex-row gap-6 items-center md:items-start theme-transition">
        {/* Avatar */}
        <div className="relative">
          <div className="w-28 h-28 rounded-full overflow-hidden bg-gradient-to-br from-primary/20 to-secondary/20 flex items-center justify-center border-4 border-background shadow-lg">
            {profile.avatar ? (
              <Image
                src={profile.avatar}
                alt={profile.fullName}
                width={100}
                height={100}
                className="object-cover"
              />
            ) : (
              <span className="text-4xl">{profile.fullName.charAt(0)}</span>
            )}
          </div>
          <span className="absolute -bottom-2 -right-2 bg-primary text-white text-xs font-bold rounded-full w-8 h-8 flex items-center justify-center shadow-md">
            Lv{profile.stats.level}
          </span>
        </div>

        {/* Thông tin cơ bản */}
        <div className="flex-1 text-center md:text-left">
          <h1 className="text-2xl font-bold text-foreground">
            {profile.fullName}
          </h1>
          <p className="text-foreground/60 mb-3">@{profile.username}</p>
          <p className="text-foreground/80 mb-4 max-w-2xl">{profile.bio}</p>

          {/* Stats grid */}
          <div className="grid grid-cols-2 sm:grid-cols-4 gap-4 mt-2">
            <div className="bg-background/50 p-3 rounded-lg border border-foreground/10 theme-transition">
              <p className="text-foreground/60 text-xs">
                Bài tập đã hoàn thành
              </p>
              <p className="text-xl font-semibold">
                {profile.stats.completedExercises}
              </p>
            </div>
            <div className="bg-background/50 p-3 rounded-lg border border-foreground/10 theme-transition">
              <p className="text-foreground/60 text-xs">
                Khóa học đã hoàn thành
              </p>
              <p className="text-xl font-semibold">
                {profile.stats.completedCourses}
              </p>
            </div>
            <div className="bg-background/50 p-3 rounded-lg border border-foreground/10 theme-transition">
              <p className="text-foreground/60 text-xs">Tổng điểm</p>
              <p className="text-xl font-semibold">{profile.stats.totalPoints}</p>
            </div>
            <div className="bg-background/50 p-3 rounded-lg border border-foreground/10 theme-transition">
              <p className="text-foreground/60 text-xs">Chuỗi hoạt động</p>
              <p className="text-xl font-semibold flex items-center gap-1">
                {profile.stats.streak} <span className="text-amber-500">🔥</span>
              </p>
            </div>
          </div>
        </div>

        {/* Nút chỉnh sửa profile */}
        <button
          onClick={() =>
            alert("Tính năng chỉnh sửa hồ sơ đang được phát triển!")
          }
          className="bg-background border border-foreground/10 hover:bg-foreground/5 text-foreground px-4 py-2 rounded-lg text-sm font-medium transition-colors theme-transition">
          Chỉnh sửa hồ sơ
        </button>
      </div>

      {/* Tabs cho các phần nội dung khác nhau */}
      <Tabs
        defaultValue="overview"
        color="rgb(var(--color-primary))"
        radius="md">
        <Tabs.List className="mb-6">
          <Tabs.Tab value="overview">Tổng quan</Tabs.Tab>
          <Tabs.Tab value="achievements">Thành tích</Tabs.Tab>
          <Tabs.Tab value="activity">Hoạt động</Tabs.Tab>
          <Tabs.Tab value="settings">Cài đặt</Tabs.Tab>
        </Tabs.List>

        {/* Nội dung tab Tổng quan */}
        <Tabs.Panel value="overview" className="space-y-6">
          {/* Tiến độ học tập */}
          <div className="bg-background rounded-xl shadow-sm p-6 border border-foreground/10 theme-transition">
            <h2 className="text-xl font-semibold mb-4 text-foreground">
              Tiến độ học tập
            </h2>
            <div className="space-y-4">
              <div>
                <div className="flex justify-between mb-1">
                  <span className="text-sm font-medium text-foreground/80">
                    Thuật toán cơ bản
                  </span>
                  <span className="text-sm font-medium text-foreground/80">
                    {profile.learningProgress.algorithms}%
                  </span>
                </div>
                <div className="w-full bg-foreground/10 rounded-full h-2.5">
                  <div
                    className="bg-primary h-2.5 rounded-full"
                    style={{
                      width: `${profile.learningProgress.algorithms}%`,
                    }}></div>
                </div>
              </div>
              <div>
                <div className="flex justify-between mb-1">
                  <span className="text-sm font-medium text-foreground/80">
                    Cấu trúc dữ liệu
                  </span>
                  <span className="text-sm font-medium text-foreground/80">
                    {profile.learningProgress.dataStructures}%
                  </span>
                </div>
                <div className="w-full bg-foreground/10 rounded-full h-2.5">
                  <div
                    className="bg-primary h-2.5 rounded-full"
                    style={{
                      width: `${profile.learningProgress.dataStructures}%`,
                    }}></div>
                </div>
              </div>
              <div>
                <div className="flex justify-between mb-1">
                  <span className="text-sm font-medium text-foreground/80">
                    Lập trình động
                  </span>
                  <span className="text-sm font-medium text-foreground/80">
                    {profile.learningProgress.dynamicProgramming}%
                  </span>
                </div>
                <div className="w-full bg-foreground/10 rounded-full h-2.5">
                  <div
                    className="bg-primary h-2.5 rounded-full"
                    style={{
                      width: `${profile.learningProgress.dynamicProgramming}%`,
                    }}></div>
                </div>
              </div>
            </div>
          </div>

          {/* Khóa học đang tham gia */}
          <div className="bg-background rounded-xl shadow-sm p-6 border border-foreground/10 theme-transition">
            <div className="flex justify-between items-center mb-4">
              <h2 className="text-xl font-semibold text-foreground">
                Khóa học đang tham gia
              </h2>
              <Link
                href="/profile/enrolled-courses"
                className="text-primary hover:underline text-sm font-medium"
              >
                Xem tất cả
              </Link>
            </div>
            {profile.courses.length > 0 ? (
              <div className="grid grid-cols-1 sm:grid-cols-2 lg:grid-cols-3 gap-4">
                {profile.courses.map((course: CourseProgress) => (
                  <div
                    key={course.id}
                    className="border border-foreground/10 rounded-lg overflow-hidden hover:shadow-md transition-shadow bg-background/50 theme-transition">
                    <div
                      className={`h-40 bg-gradient-to-r from-${course.color_from} to-${course.color_to} relative`}>
                      <div className="absolute bottom-0 left-0 right-0 p-3 bg-gradient-to-t from-black/70 to-transparent">
                        <h3 className="text-white font-medium">
                          {course.name}
                        </h3>
                      </div>
                    </div>
                    <div className="p-4">
                      <div className="flex justify-between mb-1">
                        <span className="text-sm text-foreground/80">
                          Tiến độ hoàn thành
                        </span>
                        <span className="text-sm font-medium text-foreground/80">
                          {course.progress}%
                        </span>
                      </div>
                      <div className="w-full bg-foreground/10 rounded-full h-2.5">
                        <div
                          className="bg-primary h-2.5 rounded-full"
                          style={{ width: `${course.progress}%` }}></div>
                      </div>
                    </div>
                  </div>
                ))}
              </div>
            ) : (
              <div className="text-center py-8">
                <p className="text-foreground/60 mb-4">
                  Bạn chưa tham gia khóa học nào
                </p>
                <Link
                  href="/courses"
                  className="bg-primary text-white px-4 py-2 rounded-lg hover:opacity-90 transition"
                >
                  Khám phá khóa học
                </Link>
              </div>
            )}
          </div>
        </Tabs.Panel>

        {/* Nội dung tab Thành tích */}
        <Tabs.Panel value="achievements">
          <div className="bg-background rounded-xl shadow-sm p-6 border border-foreground/10 theme-transition">
            <h2 className="text-xl font-semibold mb-6 text-foreground">
              Huy hiệu và thành tích
            </h2>

            {profile.badges.length > 0 ? (
              <div className="grid grid-cols-2 sm:grid-cols-3 md:grid-cols-4 gap-4">
                {profile.badges.map((badge: Badge) => (
                  <div
                    key={badge.id}
                    className={`border ${
                      badge.unlocked
                        ? "border-amber-200 bg-amber-50/50"
                        : "border-foreground/10 bg-background/50 opacity-50"
                    } rounded-lg p-4 text-center transition-all hover:shadow-md flex flex-col items-center justify-center gap-2`}>
                    <div className="text-4xl mb-2">{badge.icon}</div>
                    <h3 className="font-semibold">{badge.name}</h3>
                    <p className="text-xs text-foreground/70">
                      {badge.description}
                    </p>
                    {!badge.unlocked && (
                      <span className="text-xs bg-foreground/10 px-2 py-1 rounded-full mt-2">
                        Chưa mở khóa
                      </span>
                    )}
                  </div>
                ))}
              </div>
            ) : (
              <div className="text-center py-8 text-foreground/60">
                <p>
                  Chưa có huy hiệu nào. Hãy hoàn thành các thử thách để nhận huy
                  hiệu!
                </p>
              </div>
            )}
          </div>
        </Tabs.Panel>

        {/* Nội dung tab Hoạt động */}
        <Tabs.Panel value="activity">
          <div className="bg-background rounded-xl shadow-sm p-6 border border-foreground/10 theme-transition">
            <h2 className="text-xl font-semibold mb-6 text-foreground">
              Lịch sử hoạt động
            </h2>

            {profile.activities.length > 0 ? (
              <div className="space-y-4">
                {profile.activities.map((activity: Activity) => (
                  <div
                    key={activity.id}
                    className="border-l-4 border-primary pl-4 py-2">
                    <div className="flex justify-between items-start">
                      <div>
                        <h3 className="font-medium">{activity.name}</h3>
                        <p className="text-sm text-foreground/60 mt-1">
                          {activity.type === "exercise"
                            ? "Bài tập"
                            : activity.type === "course"
                            ? "Khóa học"
                            : "Thảo luận"}
                        </p>
                      </div>
                      <div className="text-right">
                        <span className="text-sm text-foreground/60">
                          {activity.date}
                        </span>
                        {activity.score && (
                          <p className="text-sm font-medium text-green-600">
                            Điểm: {activity.score}
                          </p>
                        )}
                        {activity.progress && (
                          <p className="text-sm text-foreground/80">
                            Tiến độ: {activity.progress}
                          </p>
                        )}
                      </div>
                    </div>
                  </div>
                ))}
              </div>
            ) : (
              <div className="text-center py-8 text-foreground/60">
                <p>Chưa có hoạt động nào được ghi nhận.</p>
              </div>
            )}
          </div>
        </Tabs.Panel>

        {/* Nội dung tab Cài đặt */}
        <Tabs.Panel value="settings">
          <div className="bg-background rounded-xl shadow-sm p-6 border border-foreground/10 theme-transition">
            <h2 className="text-xl font-semibold mb-6 text-foreground">
              Cài đặt tài khoản
            </h2>

            {/* Cài đặt cơ bản */}
            <div className="space-y-6">
              <div>
                <h3 className="text-lg font-medium mb-4">Thông tin cá nhân</h3>
                <div className="space-y-4">
                  <div>
                    <label className="block text-sm font-medium text-foreground/70 mb-1">
                      Họ và tên
                    </label>
                    <input
                      type="text"
                      className="w-full p-2 border border-foreground/10 rounded-lg bg-background theme-transition"
                      defaultValue={profile.fullName}
                    />
                  </div>
                  <div>
                    <label className="block text-sm font-medium text-foreground/70 mb-1">
                      Giới thiệu bản thân
                    </label>
                    <textarea
                      className="w-full p-2 border border-foreground/10 rounded-lg bg-background theme-transition"
                      rows={3}
                      defaultValue={profile.bio}></textarea>
                  </div>
                </div>
              </div>

              <div>
                <h3 className="text-lg font-medium mb-4">Bảo mật</h3>
                <button className="px-4 py-2 bg-primary text-white rounded-lg text-sm font-medium hover:bg-primary/90 transition-colors">
                  Đổi mật khẩu
                </button>
              </div>

              <div>
                <h3 className="text-lg font-medium mb-4 text-red-600">
                  Vùng nguy hiểm
                </h3>
                <button className="px-4 py-2 bg-red-500 text-white rounded-lg text-sm font-medium hover:bg-red-600 transition-colors">
                  Xóa tài khoản
                </button>
              </div>
            </div>
          </div>
        </Tabs.Panel>
      </Tabs>
    </div>
  );
};

export default ProfilePage;<|MERGE_RESOLUTION|>--- conflicted
+++ resolved
@@ -15,22 +15,6 @@
 const ProfilePage = () => {
   // Sử dụng React Query để lấy và cache dữ liệu profile
   const {
-<<<<<<< HEAD
-    user,
-    isLoading: authLoading,
-    isInitial,
-  } = useAppSelector((state) => state.user);
-  const [isLoading, setIsLoading] = useState(true);
-  const router = useRouter();
-
-  useEffect(() => {
-    if (!authLoading) {
-      setIsLoading(false);
-    }
-  }, [authLoading]);
-
-  if (authLoading || isLoading) {
-=======
     data: profile,
     isLoading,
     error
@@ -42,7 +26,6 @@
   });
 
   if (isLoading) {
->>>>>>> 9e1c71aa
     return (
       <div className="max-w-7xl mx-auto py-8 px-4 sm:px-6 lg:px-8">
         <div className="bg-background rounded-xl shadow-sm p-6 mb-6 border border-foreground/10 flex flex-col md:flex-row gap-6 items-center md:items-start">
@@ -304,11 +287,10 @@
                 {profile.badges.map((badge: Badge) => (
                   <div
                     key={badge.id}
-                    className={`border ${
-                      badge.unlocked
-                        ? "border-amber-200 bg-amber-50/50"
-                        : "border-foreground/10 bg-background/50 opacity-50"
-                    } rounded-lg p-4 text-center transition-all hover:shadow-md flex flex-col items-center justify-center gap-2`}>
+                    className={`border ${badge.unlocked
+                      ? "border-amber-200 bg-amber-50/50"
+                      : "border-foreground/10 bg-background/50 opacity-50"
+                      } rounded-lg p-4 text-center transition-all hover:shadow-md flex flex-col items-center justify-center gap-2`}>
                     <div className="text-4xl mb-2">{badge.icon}</div>
                     <h3 className="font-semibold">{badge.name}</h3>
                     <p className="text-xs text-foreground/70">
@@ -353,8 +335,8 @@
                           {activity.type === "exercise"
                             ? "Bài tập"
                             : activity.type === "course"
-                            ? "Khóa học"
-                            : "Thảo luận"}
+                              ? "Khóa học"
+                              : "Thảo luận"}
                         </p>
                       </div>
                       <div className="text-right">
