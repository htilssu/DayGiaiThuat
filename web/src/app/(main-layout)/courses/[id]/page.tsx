"use client";

import { useState, useEffect } from "react";
import Image from "next/image";
import { useParams, useRouter } from "next/navigation";
<<<<<<< HEAD
import { coursesApi, topicsApi, lessonsApi } from "@/lib/api";
import { Course } from "@/lib/api/courses";
import { Topic } from "@/lib/api/types";
import { Lesson } from "@/lib/api/topics";
=======
import { coursesApi } from "@/lib/api";
import { CourseDetail, TopicWithLessons, Lesson } from "@/lib/api/courses";
>>>>>>> 9e1c71aa
import Link from "next/link";
import { useAppDispatch, useAppSelector } from "@/lib/store";
import { addModal } from "@/lib/store/modalStore";
import { reloadUser } from "@/lib/store/userStore";
import { v4 as uuidv4 } from "uuid";
import { ModalWithCallbacks } from "@/lib/store/modalStore";


/**
 * Component hiển thị chi tiết khóa học
 */
export default function CourseDetailPage() {
  const params = useParams();
  const router = useRouter();
  const dispatch = useAppDispatch();
  const courseId = Number(params.id);
  const userState = useAppSelector((state) => state.user);


  const [course, setCourse] = useState<CourseDetail | null>(null);
  const [isLoading, setIsLoading] = useState<boolean>(true);
  const [error, setError] = useState<string | null>(null);
  const [activeTab, setActiveTab] = useState<
    "overview" | "content" | "reviews"
  >("overview");
  const [topics, setTopics] = useState<Topic[]>([]);
  const [topicsLoading, setTopicsLoading] = useState<boolean>(true);
  const [topicsError, setTopicsError] = useState<string | null>(null);
  const [topicLessons, setTopicLessons] = useState<Record<number, Lesson[]>>(
    {}
  );

  const [isUnregistering, setIsUnregistering] = useState<boolean>(false);
  const [isEnrolled, setIsEnrolled] = useState<boolean>(false);
  const [isRegistering, setIsRegistering] = useState<boolean>(false);

  useEffect(() => {
    const fetchCourseDetails = async () => {
      try {
        setIsLoading(true);
        const data = await coursesApi.getCourseById(courseId);
        setCourse(data);
<<<<<<< HEAD
      } catch {
        console.error("Lỗi khi tải thông tin khóa học:");
=======

        // Sử dụng trạng thái đăng ký từ phản hồi API
        // Backend sẽ tự động kiểm tra trạng thái đăng ký nếu người dùng đã đăng nhập
        setIsEnrolled(data.isEnrolled || false);
      } catch (err) {
        console.error("Lỗi khi tải thông tin khóa học:", err);
>>>>>>> 9e1c71aa
        setError("Không thể tải thông tin khóa học. Vui lòng thử lại sau.");
      } finally {
        setIsLoading(false);
      }
    };

    const fetchTopics = async () => {
      try {
        setTopicsLoading(true);
        setTopicsError(null);
        // Get all topics for this course
        const topicsList = await topicsApi.getTopicsByCourse(courseId);
        setTopics(topicsList);

        // Fetch lessons for each topic
        const lessonsMap: Record<number, Lesson[]> = {};
        for (const topic of topicsList) {
          try {
            const lessons = await lessonsApi.getLessonsByTopic(topic.id);
            lessonsMap[topic.id] = lessons;
          } catch {
            lessonsMap[topic.id] = [];
          }
        }
        setTopicLessons(lessonsMap);

        console.log("Topics:", topicsList);
        console.log("Lessons map:", lessonsMap);
      } catch {
        setTopicsError(
          "Không thể tải nội dung khóa học. Vui lòng thử lại sau."
        );
      } finally {
        setTopicsLoading(false);
      }
    };

    if (courseId) {
      fetchCourseDetails();
      fetchTopics();
    }
  }, [courseId]);

  // Chuyển đổi phút thành định dạng giờ:phút
  const formatDuration = (minutes: number) => {
    const hours = Math.floor(minutes / 60);
    const mins = minutes % 60;
    return `${hours > 0 ? `${hours} giờ ` : ""}${
      mins > 0 ? `${mins} phút` : ""
    }`;
  };

  // Tạo mảng từ chuỗi phân cách bằng dấu phẩy
  const getTagsArray = (tags: string) => {
    return tags.split(",").filter((tag) => tag.trim() !== "");
  };

  // Parse JSON từ chuỗi
  const parseJsonString = (jsonString: string | null) => {
    if (!jsonString) return [];
    try {
      return JSON.parse(jsonString);
    } catch (error) {
      console.error("Lỗi khi parse JSON:", error);
      return [];
    }
  };

  // Xử lý đăng ký khóa học
  const handleRegisterCourse = () => {
    if (!userState.user) {
      // Nếu chưa đăng nhập, chuyển hướng đến trang đăng nhập với returnUrl
      const returnUrl = `/courses/${courseId}`;
      router.push(`/auth/login?returnUrl=${encodeURIComponent(returnUrl)}`);
      return;
    }

    // Hiển thị modal xác nhận đăng ký
    dispatch(addModal({
      id: uuidv4(),
      title: "Xác nhận đăng ký khóa học",
      description: (
        <div>
          <p>Bạn có chắc chắn muốn đăng ký khóa học <strong>{course?.title}</strong>?</p>
          {course?.price && course.price > 0 ? (
            <p className="mt-2">Giá: <strong>{course.price.toLocaleString('vi-VN')}₫</strong></p>
          ) : (
            <p className="mt-2">Khóa học này <strong>miễn phí</strong>.</p>
          )}
        </div>
      ),
      onConfirm: () => confirmEnrollCourse(),
      onCancel: () => { },
    }));
  };

  // Xác nhận đăng ký khóa học
  const confirmEnrollCourse = async () => {
    try {
      setIsRegistering(true);
      const response = await coursesApi.enrollCourse(courseId);

      // Cập nhật trạng thái đăng ký
      setIsEnrolled(true);

      // Reload course data để có topics mới
      const updatedCourse = await coursesApi.getCourseById(courseId);
      setCourse(updatedCourse);

      // Đặt lại isInitial thành true để load lại thông tin người dùng
      dispatch(reloadUser());

      // Kiểm tra xem có test đầu vào từ response
      if (response.hasEntryTest && response.entryTestId) {
        dispatch(addModal({
          id: uuidv4(),
          title: "Đăng ký thành công",
          description: "Bạn sẽ được chuyển đến bài kiểm tra đầu vào để đánh giá trình độ.",
          onConfirm: () => handleStartEntranceTest(),
          onCancel: () => { },
          confirmText: "Bắt đầu kiểm tra",
        }));
      } else {
        // Hiển thị thông báo đăng ký thành công
        dispatch(addModal({
          id: uuidv4(),
          title: "Đăng ký thành công",
          description: "Bạn đã đăng ký khóa học thành công!",
          onConfirm: () => { },
          onCancel: () => { },
        }));
      }
    } catch (err) {
      console.error("Lỗi khi đăng ký khóa học:", err);
      // Hiển thị thông báo lỗi
      dispatch(addModal({
        id: uuidv4(),
        title: "Đăng ký thất bại",
        description: "Có lỗi xảy ra khi đăng ký khóa học. Vui lòng thử lại sau.",
        onConfirm: () => { },
        onCancel: () => { },
      }));
    } finally {
      setIsRegistering(false);
    }
  };



  // Xử lý bắt đầu làm bài kiểm tra đầu vào  
  const handleStartEntranceTest = async () => {
    try {
      if (!userState.user) {
        // Nếu không có thông tin người dùng, chuyển hướng đến trang đăng nhập
        router.push(`/auth/login?returnUrl=${encodeURIComponent(`/courses/${courseId}`)}`);
        return;
      }

      // Chuyển đến trang xác nhận trước khi bắt đầu test
      router.push(`/tests/entry/${courseId}`);
    } catch (error: any) {
      console.error("Lỗi khi chuyển hướng:", error);
    }
  };

  // Xử lý hủy đăng ký khóa học
  const handleUnregisterCourse = async () => {
    try {
      setIsUnregistering(true);
      const response = await coursesApi.unregisterCourse(courseId);

      if (response.success) {
        // Cập nhật trạng thái đăng ký
        setIsEnrolled(false);

        // Hiển thị thông báo hủy đăng ký thành công
        dispatch(addModal({
          id: uuidv4(),
          title: "Hủy đăng ký thành công",
          description: "Bạn đã hủy đăng ký khóa học thành công!",
          onConfirm: () => { },
          onCancel: () => { },
        }));
      } else {
        // Hiển thị thông báo lỗi
        dispatch(addModal({
          id: uuidv4(),
          title: "Hủy đăng ký thất bại",
          description: response.message || "Có lỗi xảy ra khi hủy đăng ký khóa học. Vui lòng thử lại sau.",
          onConfirm: () => { },
          onCancel: () => { },
        }));
      }
    } catch (err) {
      console.error("Lỗi khi hủy đăng ký khóa học:", err);
      // Hiển thị thông báo lỗi
      dispatch(addModal({
        id: uuidv4(),
        title: "Hủy đăng ký thất bại",
        description: "Có lỗi xảy ra khi hủy đăng ký khóa học. Vui lòng thử lại sau.",
        onConfirm: () => { },
        onCancel: () => { },
      }));
    } finally {
      setIsUnregistering(false);
    }
  };



  if (isLoading) {
    return (
      <div className="py-16 px-4 max-w-6xl mx-auto">
        <div className="w-full h-64 bg-foreground/5 rounded-xl animate-pulse mb-8"></div>
        <div className="w-3/4 h-10 bg-foreground/5 rounded animate-pulse mb-6"></div>
        <div className="w-full h-40 bg-foreground/5 rounded animate-pulse"></div>
      </div>
    );
  }

  if (error || !course) {
    return (
      <div className="py-16 px-4 max-w-6xl mx-auto text-center">
        <div className="bg-foreground/5 rounded-xl p-10">
          <h1 className="text-2xl font-bold mb-4 text-accent">
            {error || "Không tìm thấy khóa học"}
          </h1>
          <p className="mb-6 text-foreground/70">
            Khóa học bạn đang tìm kiếm không tồn tại hoặc đã bị xóa.
          </p>
          <button
            onClick={() => router.push("/courses")}
            className="px-6 py-3 bg-primary text-white rounded-lg hover:opacity-90 transition">
            Quay lại danh sách khóa học
          </button>
        </div>
      </div>
    );
  }

  // Phân tích dữ liệu từ JSON
  const requirements = parseJsonString(course.requirements);
  const whatYouWillLearn = parseJsonString(course.whatYouWillLearn);

  return (
    <div className="py-10 px-4">
      {/* Hero section */}
      <div className="relative w-full bg-foreground/5 overflow-hidden">
        <div className="max-w-6xl mx-auto py-16 px-4 sm:px-6 lg:px-8 relative z-10">
          <div className="grid grid-cols-1 lg:grid-cols-2 gap-12">
            <div>
              <div className="flex items-center mb-4">
                <span className="bg-primary/10 text-primary text-sm font-medium py-1 px-3 rounded-full">
                  {course.level}
                </span>
                {course.tags && (
                  <span className="ml-2 text-foreground/60 text-sm">
                    {getTagsArray(course.tags).join(" • ")}
                  </span>
                )}
              </div>

              <h1 className="text-3xl md:text-4xl font-bold mb-4">
                {course.title}
              </h1>

              <p className="text-foreground/80 text-lg mb-6">
                {course.description}
              </p>

              <div className="flex items-center gap-4 mb-8">
                <div className="flex items-center">
                  <svg
                    xmlns="http://www.w3.org/2000/svg"
                    className="h-5 w-5 text-primary mr-2"
                    fill="none"
                    viewBox="0 0 24 24"
                    stroke="currentColor">
                    <path
                      strokeLinecap="round"
                      strokeLinejoin="round"
                      strokeWidth={2}
                      d="M12 8v4l3 3m6-3a9 9 0 11-18 0 9 9 0 0118 0z"
                    />
                  </svg>
                  <span>{formatDuration(course.duration)}</span>
                </div>
                <div className="flex items-center">
                  <svg
                    xmlns="http://www.w3.org/2000/svg"
                    className="h-5 w-5 text-primary mr-2"
                    fill="none"
                    viewBox="0 0 24 24"
                    stroke="currentColor">
                    <path
                      strokeLinecap="round"
                      strokeLinejoin="round"
                      strokeWidth={2}
                      d="M9 12l2 2 4-4m6 2a9 9 0 11-18 0 9 9 0 0118 0z"
                    />
                  </svg>
                  <span>
                    Cập nhật{" "}
                    {new Date(course.updatedAt).toLocaleDateString("vi-VN")}
                  </span>
                </div>
              </div>

              <div className="flex flex-col sm:flex-row gap-4">
                {isEnrolled ? (
                  <>
                    <Link
                      href={`/topics/${courseId}`}
                      className="px-8 py-3 bg-primary text-white rounded-lg hover:opacity-90 transition font-medium text-center">
                      Tiếp tục học
                    </Link>
                    <button
                      onClick={handleUnregisterCourse}
                      disabled={isUnregistering}
                      className="px-8 py-3 bg-destructive/10 text-destructive border border-destructive/20 rounded-lg hover:bg-destructive/20 transition font-medium disabled:opacity-70 disabled:cursor-not-allowed">
                      {isUnregistering ? "Đang xử lý..." : "Hủy đăng ký"}
                    </button>
                  </>
                ) : (
                  <button
                    onClick={handleRegisterCourse}
                    disabled={isRegistering}
                    className="px-8 py-3 bg-primary text-white rounded-lg hover:opacity-90 transition font-medium disabled:opacity-70 disabled:cursor-not-allowed">
                    {isRegistering
                      ? "Đang xử lý..."
                      : course.price > 0
                        ? `Đăng ký - ${course.price.toLocaleString("vi-VN")}₫`
                        : "Đăng ký miễn phí"}
                  </button>
                )}
                <button
                  onClick={() => setActiveTab("content")}
                  className="px-8 py-3 border border-foreground/20 rounded-lg hover:bg-foreground/5 transition font-medium">
                  Xem trước
                </button>
              </div>
            </div>

            <div className="relative h-64 md:h-80 lg:h-auto rounded-xl overflow-hidden">
              {course.thumbnailUrl ? (
                <Image
                  src={course.thumbnailUrl}
                  alt={course.title}
                  fill
                  className="object-cover"
                />
              ) : (
                <div className="w-full h-full bg-gradient-to-br from-primary/20 to-secondary/20 flex items-center justify-center">
                  <span className="text-6xl text-primary">Α</span>
                </div>
              )}
            </div>
          </div>
        </div>
        <div className="absolute inset-0 bg-grid-white opacity-30"></div>
      </div>

      {/* Content section */}
      <div className="max-w-6xl mx-auto mt-10">
        {/* Tabs */}
        <div className="border-b border-foreground/10 mb-8">
          <div className="flex flex-wrap -mb-px">
            <button
              onClick={() => setActiveTab("overview")}
<<<<<<< HEAD
              className={`mr-8 py-4 px-1 border-b-2 font-medium text-sm ${
                activeTab === "overview"
                  ? "border-primary text-primary"
                  : "border-transparent hover:text-primary/80 hover:border-foreground/20"
              }`}>
=======
              className={`mr-8 py-4 px-1 border-b-2 font-medium text-sm ${activeTab === "overview"
                ? "border-primary text-primary"
                : "border-transparent hover:text-primary/80 hover:border-foreground/20"
                }`}>
>>>>>>> 9e1c71aa
              Tổng quan
            </button>
            <button
              onClick={() => setActiveTab("content")}
<<<<<<< HEAD
              className={`mr-8 py-4 px-1 border-b-2 font-medium text-sm ${
                activeTab === "content"
                  ? "border-primary text-primary"
                  : "border-transparent hover:text-primary/80 hover:border-foreground/20"
              }`}>
=======
              className={`mr-8 py-4 px-1 border-b-2 font-medium text-sm ${activeTab === "content"
                ? "border-primary text-primary"
                : "border-transparent hover:text-primary/80 hover:border-foreground/20"
                }`}>
>>>>>>> 9e1c71aa
              Nội dung khóa học
            </button>
            <button
              onClick={() => setActiveTab("reviews")}
<<<<<<< HEAD
              className={`mr-8 py-4 px-1 border-b-2 font-medium text-sm ${
                activeTab === "reviews"
                  ? "border-primary text-primary"
                  : "border-transparent hover:text-primary/80 hover:border-foreground/20"
              }`}>
=======
              className={`mr-8 py-4 px-1 border-b-2 font-medium text-sm ${activeTab === "reviews"
                ? "border-primary text-primary"
                : "border-transparent hover:text-primary/80 hover:border-foreground/20"
                }`}>
>>>>>>> 9e1c71aa
              Đánh giá
            </button>
          </div>
        </div>

        {/* Tab content */}
        <div className="px-1">
          {activeTab === "overview" && (
            <div className="grid grid-cols-1 lg:grid-cols-3 gap-8">
              <div className="lg:col-span-2">
                <div className="mb-10">
                  <h2 className="text-2xl font-bold mb-6">Mô tả khóa học</h2>
                  <div className="prose max-w-none text-foreground/80">
                    <p>
                      {course.description ||
                        "Không có mô tả chi tiết cho khóa học này."}
                    </p>
                  </div>
                </div>

                {whatYouWillLearn.length > 0 && (
                  <div className="mb-10">
                    <h2 className="text-2xl font-bold mb-6">
                      Bạn sẽ học được gì
                    </h2>
                    <ul className="grid grid-cols-1 md:grid-cols-2 gap-3">
                      {whatYouWillLearn.map((item: string, index: number) => (
                        <li key={index} className="flex items-start">
                          <svg
                            xmlns="http://www.w3.org/2000/svg"
                            className="h-5 w-5 text-primary mr-2 flex-shrink-0 mt-0.5"
                            fill="none"
                            viewBox="0 0 24 24"
                            stroke="currentColor">
                            <path
                              strokeLinecap="round"
                              strokeLinejoin="round"
                              strokeWidth={2}
                              d="M5 13l4 4L19 7"
                            />
                          </svg>
                          <span>{item}</span>
                        </li>
                      ))}
                    </ul>
                  </div>
                )}
              </div>

              <div>
                {requirements.length > 0 && (
                  <div className="p-6 bg-foreground/5 rounded-xl mb-8">
                    <h3 className="text-lg font-bold mb-4">
                      Yêu cầu trước khóa học
                    </h3>
                    <ul className="space-y-2">
                      {requirements.map((item: string, index: number) => (
                        <li key={index} className="flex items-start">
                          <svg
                            xmlns="http://www.w3.org/2000/svg"
                            className="h-5 w-5 text-primary mr-2 flex-shrink-0"
                            fill="none"
                            viewBox="0 0 24 24"
                            stroke="currentColor">
                            <path
                              strokeLinecap="round"
                              strokeLinejoin="round"
                              strokeWidth={2}
                              d="M9 5l7 7-7 7"
                            />
                          </svg>
                          <span>{item}</span>
                        </li>
                      ))}
                    </ul>
                  </div>
                )}

                <div className="p-6 bg-foreground/5 rounded-xl">
                  <h3 className="text-lg font-bold mb-4">Thông tin khóa học</h3>
                  <ul className="space-y-4">
                    <li className="flex justify-between">
                      <span className="text-foreground/70">Cấp độ</span>
                      <span className="font-medium">{course.level}</span>
                    </li>
                    <li className="flex justify-between">
                      <span className="text-foreground/70">Thời lượng</span>
                      <span className="font-medium">
                        {formatDuration(course.duration)}
                      </span>
                    </li>
                    <li className="flex justify-between">
                      <span className="text-foreground/70">Giá</span>
                      <span className="font-medium">
                        {course.price > 0
                          ? `${course.price.toLocaleString("vi-VN")}₫`
                          : "Miễn phí"}
                      </span>
                    </li>
                    <li className="flex justify-between">
                      <span className="text-foreground/70">Ngày tạo</span>
                      <span className="font-medium">
                        {new Date(course.createdAt).toLocaleDateString("vi-VN")}
                      </span>
                    </li>
                    <li className="flex justify-between">
                      <span className="text-foreground/70">Cập nhật</span>
                      <span className="font-medium">
                        {new Date(course.updatedAt).toLocaleDateString("vi-VN")}
                      </span>
                    </li>
                  </ul>
                </div>
              </div>
            </div>
          )}

          {activeTab === "content" && (
            <div>
              <h2 className="text-2xl font-bold mb-6">Nội dung khóa học</h2>
<<<<<<< HEAD
              {topicsLoading ? (
                <div className="text-center py-10 text-foreground/70">
                  Đang tải nội dung...
                </div>
              ) : topicsError ? (
                <div className="text-center py-10 text-accent">
                  {topicsError}
                </div>
              ) : topics.length === 0 ? (
                <div className="text-center py-10 text-foreground/70">
                  Chưa có chủ đề nào cho khóa học này.
                </div>
              ) : (
                <div className="space-y-4">
                  {topics.map((topic) => {
                    return (
                      <details
                        key={topic.id}
                        className="group bg-foreground/5 rounded-xl overflow-hidden"
                        open={topic.id === 1}>
                        <summary className="flex items-center justify-between p-4 cursor-pointer hover:bg-foreground/10">
                          <div>
                            <h3 className="font-medium">{topic.name}</h3>
=======

              {!isEnrolled ? (
                <div className="p-6 bg-foreground/5 rounded-xl text-center">
                  <h3 className="text-lg font-medium mb-2">Đăng ký để xem nội dung</h3>
                  <p className="text-foreground/70 mb-4">
                    Bạn cần đăng ký khóa học để có thể xem chi tiết nội dung và bài học.
                  </p>
                  <button
                    onClick={handleRegisterCourse}
                    disabled={isRegistering}
                    className="px-6 py-3 bg-primary text-white rounded-lg hover:opacity-90 transition disabled:opacity-50">
                    {isRegistering ? "Đang đăng ký..." : "Đăng ký ngay"}
                  </button>
                </div>
              ) : (
                <div className="space-y-4">
                  {course.topics && course.topics.length > 0 ? (
                    course.topics.map((topic) => (
                      <details
                        key={topic.id}
                        className="group bg-foreground/5 rounded-xl overflow-hidden"
                        open={topic.id === course.topics[0]?.id}>
                        <summary className="flex items-center justify-between p-4 cursor-pointer hover:bg-foreground/10">
                          <div>
                            <h3 className="font-medium">
                              Chủ đề {topic.id}: {topic.name}
                            </h3>
>>>>>>> 9e1c71aa
                            <p className="text-sm text-foreground/70 mt-1">
                              {topic.description}
                            </p>
                          </div>
                          <div className="flex items-center gap-4">
                            <div className="text-sm text-foreground/70">
<<<<<<< HEAD
                              {topicLessons[topic.id]?.length || 0} bài học
=======
                              {topic.lessons.length} bài học
>>>>>>> 9e1c71aa
                            </div>
                            <svg
                              xmlns="http://www.w3.org/2000/svg"
                              className="h-5 w-5 transform transition-transform group-open:rotate-180"
                              fill="none"
                              viewBox="0 0 24 24"
                              stroke="currentColor">
                              <path
                                strokeLinecap="round"
                                strokeLinejoin="round"
                                strokeWidth={2}
                                d="M19 9l-7 7-7-7"
                              />
                            </svg>
                          </div>
                        </summary>
                        <div className="border-t border-foreground/10">
<<<<<<< HEAD
                          {topicLessons[topic.id]?.map((lesson) => (
                            <div
                              key={lesson.id}
                              className="flex items-center gap-4 p-4 hover:bg-foreground/5">
                              <div
                                className={`flex-shrink-0 w-10 h-10 rounded-lg flex items-center justify-center bg-green-500/10 text-green-500`}>
=======
                          {topic.lessons.map((lesson) => (
                            <div
                              key={lesson.id}
                              className="flex items-center gap-4 p-4 hover:bg-foreground/5">
                              <div className="flex-shrink-0 w-10 h-10 rounded-lg flex items-center justify-center bg-blue-500/10 text-blue-500">
>>>>>>> 9e1c71aa
                                <svg
                                  xmlns="http://www.w3.org/2000/svg"
                                  className="h-5 w-5"
                                  fill="none"
                                  viewBox="0 0 24 24"
                                  stroke="currentColor">
                                  <path
                                    strokeLinecap="round"
                                    strokeLinejoin="round"
                                    strokeWidth={2}
                                    d="M11 5H6a2 2 0 00-2 2v11a2 2 0 002 2h11a2 2 0 002-2v-5m-1.414-9.414a2 2 0 112.828 2.828L11.828 15H9v-2.828l8.586-8.586z"
                                  />
                                </svg>
                              </div>
                              <div className="flex-grow">
                                <div className="flex items-center gap-2">
<<<<<<< HEAD
                                  <h4 className="font-medium">
                                    {lesson.title}
                                  </h4>
=======
                                  <h4 className="font-medium">{lesson.title}</h4>
>>>>>>> 9e1c71aa
                                </div>
                                <p className="text-sm text-foreground/70 mt-1">
                                  {lesson.description}
                                </p>
                              </div>
                              <div className="flex items-center gap-3 flex-shrink-0">
<<<<<<< HEAD
                                <span className="text-sm text-foreground/70">
                                  {lesson.sections &&
                                  lesson.sections.length > 0 &&
                                  lesson.sections[0].order
                                    ? `${lesson.sections[0].order} phút`
                                    : ""}
                                </span>
                                <Link
                                  href={`/lessons/${lesson.id}`}
                                  className="px-3 py-1 text-sm border border-primary text-primary rounded hover:bg-primary/10 transition">
                                  Xem ngay
=======
                                <Link
                                  href={`/topics/${topic.id}/lessons/${(lesson as any).external_id}`}
                                  className="px-3 py-1 text-sm border border-primary text-primary rounded hover:bg-primary/10 transition">
                                  Học ngay
>>>>>>> 9e1c71aa
                                </Link>
                              </div>
                            </div>
                          ))}
                        </div>
                      </details>
<<<<<<< HEAD
                    );
                  })}
=======
                    ))
                  ) : (
                    <div className="p-6 bg-foreground/5 rounded-xl text-center">
                      <h3 className="text-lg font-medium mb-2">Chưa có nội dung</h3>
                      <p className="text-foreground/70">
                        Khóa học này chưa có nội dung được tạo.
                      </p>
                    </div>
                  )}
>>>>>>> 9e1c71aa
                </div>
              )}
            </div>
          )}

          {activeTab === "reviews" && (
            <div>
              <h2 className="text-2xl font-bold mb-6">Đánh giá từ học viên</h2>
              <div className="p-4 bg-foreground/5 text-center rounded-xl">
                <p className="text-lg">Chưa có đánh giá cho khóa học này</p>
              </div>
            </div>
          )}
        </div>
      </div>
    </div>
  );
}<|MERGE_RESOLUTION|>--- conflicted
+++ resolved
@@ -3,22 +3,16 @@
 import { useState, useEffect } from "react";
 import Image from "next/image";
 import { useParams, useRouter } from "next/navigation";
-<<<<<<< HEAD
 import { coursesApi, topicsApi, lessonsApi } from "@/lib/api";
-import { Course } from "@/lib/api/courses";
-import { Topic } from "@/lib/api/types";
-import { Lesson } from "@/lib/api/topics";
-=======
-import { coursesApi } from "@/lib/api";
-import { CourseDetail, TopicWithLessons, Lesson } from "@/lib/api/courses";
->>>>>>> 9e1c71aa
+import { UserCourseDetail } from "@/lib/api/courses";
+import { Topic } from "@/lib/api/topics";
+import { Lesson } from "@/lib/api/types";
 import Link from "next/link";
 import { useAppDispatch, useAppSelector } from "@/lib/store";
 import { addModal } from "@/lib/store/modalStore";
 import { reloadUser } from "@/lib/store/userStore";
 import { v4 as uuidv4 } from "uuid";
-import { ModalWithCallbacks } from "@/lib/store/modalStore";
-
+import { useQuery } from "@tanstack/react-query";
 
 /**
  * Component hiển thị chi tiết khóa học
@@ -30,80 +24,65 @@
   const courseId = Number(params.id);
   const userState = useAppSelector((state) => state.user);
 
-
-  const [course, setCourse] = useState<CourseDetail | null>(null);
-  const [isLoading, setIsLoading] = useState<boolean>(true);
-  const [error, setError] = useState<string | null>(null);
-  const [activeTab, setActiveTab] = useState<
-    "overview" | "content" | "reviews"
-  >("overview");
+  const [course, setCourse] = useState<UserCourseDetail | null>(null);
+  const [activeTab, setActiveTab] = useState<"overview" | "content" | "reviews">("overview");
   const [topics, setTopics] = useState<Topic[]>([]);
   const [topicsLoading, setTopicsLoading] = useState<boolean>(true);
   const [topicsError, setTopicsError] = useState<string | null>(null);
-  const [topicLessons, setTopicLessons] = useState<Record<number, Lesson[]>>(
-    {}
-  );
-
+  const [topicLessons, setTopicLessons] = useState<Record<number, Lesson[]>>({});
   const [isUnregistering, setIsUnregistering] = useState<boolean>(false);
   const [isEnrolled, setIsEnrolled] = useState<boolean>(false);
   const [isRegistering, setIsRegistering] = useState<boolean>(false);
 
+  // Fetch course data with React Query v5 syntax
+  const { data: courseData, isLoading, error } = useQuery({
+    queryKey: ["course", courseId],
+    queryFn: () => coursesApi.getCourseById(courseId),
+    enabled: !!courseId,
+  });
+
+  // Update course state when data changes
   useEffect(() => {
-    const fetchCourseDetails = async () => {
-      try {
-        setIsLoading(true);
-        const data = await coursesApi.getCourseById(courseId);
-        setCourse(data);
-<<<<<<< HEAD
-      } catch {
-        console.error("Lỗi khi tải thông tin khóa học:");
-=======
-
-        // Sử dụng trạng thái đăng ký từ phản hồi API
-        // Backend sẽ tự động kiểm tra trạng thái đăng ký nếu người dùng đã đăng nhập
-        setIsEnrolled(data.isEnrolled || false);
-      } catch (err) {
-        console.error("Lỗi khi tải thông tin khóa học:", err);
->>>>>>> 9e1c71aa
-        setError("Không thể tải thông tin khóa học. Vui lòng thử lại sau.");
-      } finally {
-        setIsLoading(false);
+    if (courseData) {
+      setCourse(courseData);
+      setIsEnrolled(!!courseData.isEnrolled);
+    }
+  }, [courseData]);
+
+  // Fetch topics and lessons
+  const fetchTopics = async () => {
+    try {
+      setTopicsLoading(true);
+      setTopicsError(null);
+
+      // Get all topics for this course
+      const topicsList = await topicsApi.getTopicsByCourse(courseId);
+      setTopics(topicsList);
+
+      // Fetch lessons for each topic
+      const lessonsMap: Record<number, Lesson[]> = {};
+      for (const topic of topicsList) {
+        try {
+          const lessons = await lessonsApi.getLessonsByTopic(topic.id);
+          lessonsMap[topic.id] = lessons;
+        } catch {
+          lessonsMap[topic.id] = [];
+        }
       }
-    };
-
-    const fetchTopics = async () => {
-      try {
-        setTopicsLoading(true);
-        setTopicsError(null);
-        // Get all topics for this course
-        const topicsList = await topicsApi.getTopicsByCourse(courseId);
-        setTopics(topicsList);
-
-        // Fetch lessons for each topic
-        const lessonsMap: Record<number, Lesson[]> = {};
-        for (const topic of topicsList) {
-          try {
-            const lessons = await lessonsApi.getLessonsByTopic(topic.id);
-            lessonsMap[topic.id] = lessons;
-          } catch {
-            lessonsMap[topic.id] = [];
-          }
-        }
-        setTopicLessons(lessonsMap);
-
-        console.log("Topics:", topicsList);
-        console.log("Lessons map:", lessonsMap);
-      } catch {
-        setTopicsError(
-          "Không thể tải nội dung khóa học. Vui lòng thử lại sau."
-        );
-      } finally {
-        setTopicsLoading(false);
-      }
-    };
-
+      setTopicLessons(lessonsMap);
+
+      console.log("Topics:", topicsList);
+      console.log("Lessons map:", lessonsMap);
+    } catch {
+      setTopicsError("Không thể tải nội dung khóa học. Vui lòng thử lại sau.");
+    } finally {
+      setTopicsLoading(false);
+    }
+  };
+
+  // Fetch topics when courseId changes
+  useEffect(() => {
     if (courseId) {
-      fetchCourseDetails();
       fetchTopics();
     }
   }, [courseId]);
@@ -112,9 +91,7 @@
   const formatDuration = (minutes: number) => {
     const hours = Math.floor(minutes / 60);
     const mins = minutes % 60;
-    return `${hours > 0 ? `${hours} giờ ` : ""}${
-      mins > 0 ? `${mins} phút` : ""
-    }`;
+    return `${hours > 0 ? `${hours} giờ ` : ""}${mins > 0 ? `${mins} phút` : ""}`;
   };
 
   // Tạo mảng từ chuỗi phân cách bằng dấu phẩy
@@ -212,8 +189,6 @@
     }
   };
 
-
-
   // Xử lý bắt đầu làm bài kiểm tra đầu vào  
   const handleStartEntranceTest = async () => {
     try {
@@ -273,8 +248,6 @@
     }
   };
 
-
-
   if (isLoading) {
     return (
       <div className="py-16 px-4 max-w-6xl mx-auto">
@@ -290,7 +263,7 @@
       <div className="py-16 px-4 max-w-6xl mx-auto text-center">
         <div className="bg-foreground/5 rounded-xl p-10">
           <h1 className="text-2xl font-bold mb-4 text-accent">
-            {error || "Không tìm thấy khóa học"}
+            {error?.message || "Không tìm thấy khóa học"}
           </h1>
           <p className="mb-6 text-foreground/70">
             Khóa học bạn đang tìm kiếm không tồn tại hoặc đã bị xóa.
@@ -434,50 +407,26 @@
           <div className="flex flex-wrap -mb-px">
             <button
               onClick={() => setActiveTab("overview")}
-<<<<<<< HEAD
-              className={`mr-8 py-4 px-1 border-b-2 font-medium text-sm ${
-                activeTab === "overview"
-                  ? "border-primary text-primary"
-                  : "border-transparent hover:text-primary/80 hover:border-foreground/20"
-              }`}>
-=======
               className={`mr-8 py-4 px-1 border-b-2 font-medium text-sm ${activeTab === "overview"
                 ? "border-primary text-primary"
                 : "border-transparent hover:text-primary/80 hover:border-foreground/20"
                 }`}>
->>>>>>> 9e1c71aa
               Tổng quan
             </button>
             <button
               onClick={() => setActiveTab("content")}
-<<<<<<< HEAD
-              className={`mr-8 py-4 px-1 border-b-2 font-medium text-sm ${
-                activeTab === "content"
-                  ? "border-primary text-primary"
-                  : "border-transparent hover:text-primary/80 hover:border-foreground/20"
-              }`}>
-=======
               className={`mr-8 py-4 px-1 border-b-2 font-medium text-sm ${activeTab === "content"
                 ? "border-primary text-primary"
                 : "border-transparent hover:text-primary/80 hover:border-foreground/20"
                 }`}>
->>>>>>> 9e1c71aa
               Nội dung khóa học
             </button>
             <button
               onClick={() => setActiveTab("reviews")}
-<<<<<<< HEAD
-              className={`mr-8 py-4 px-1 border-b-2 font-medium text-sm ${
-                activeTab === "reviews"
-                  ? "border-primary text-primary"
-                  : "border-transparent hover:text-primary/80 hover:border-foreground/20"
-              }`}>
-=======
               className={`mr-8 py-4 px-1 border-b-2 font-medium text-sm ${activeTab === "reviews"
                 ? "border-primary text-primary"
                 : "border-transparent hover:text-primary/80 hover:border-foreground/20"
                 }`}>
->>>>>>> 9e1c71aa
               Đánh giá
             </button>
           </div>
@@ -598,31 +547,6 @@
           {activeTab === "content" && (
             <div>
               <h2 className="text-2xl font-bold mb-6">Nội dung khóa học</h2>
-<<<<<<< HEAD
-              {topicsLoading ? (
-                <div className="text-center py-10 text-foreground/70">
-                  Đang tải nội dung...
-                </div>
-              ) : topicsError ? (
-                <div className="text-center py-10 text-accent">
-                  {topicsError}
-                </div>
-              ) : topics.length === 0 ? (
-                <div className="text-center py-10 text-foreground/70">
-                  Chưa có chủ đề nào cho khóa học này.
-                </div>
-              ) : (
-                <div className="space-y-4">
-                  {topics.map((topic) => {
-                    return (
-                      <details
-                        key={topic.id}
-                        className="group bg-foreground/5 rounded-xl overflow-hidden"
-                        open={topic.id === 1}>
-                        <summary className="flex items-center justify-between p-4 cursor-pointer hover:bg-foreground/10">
-                          <div>
-                            <h3 className="font-medium">{topic.name}</h3>
-=======
 
               {!isEnrolled ? (
                 <div className="p-6 bg-foreground/5 rounded-xl text-center">
@@ -638,128 +562,96 @@
                   </button>
                 </div>
               ) : (
-                <div className="space-y-4">
-                  {course.topics && course.topics.length > 0 ? (
-                    course.topics.map((topic) => (
-                      <details
-                        key={topic.id}
-                        className="group bg-foreground/5 rounded-xl overflow-hidden"
-                        open={topic.id === course.topics[0]?.id}>
-                        <summary className="flex items-center justify-between p-4 cursor-pointer hover:bg-foreground/10">
-                          <div>
-                            <h3 className="font-medium">
-                              Chủ đề {topic.id}: {topic.name}
-                            </h3>
->>>>>>> 9e1c71aa
-                            <p className="text-sm text-foreground/70 mt-1">
-                              {topic.description}
-                            </p>
+                <div>
+                  {topicsLoading ? (
+                    <div className="text-center py-10 text-foreground/70">
+                      Đang tải nội dung...
+                    </div>
+                  ) : topicsError ? (
+                    <div className="text-center py-10 text-accent">
+                      {topicsError}
+                    </div>
+                  ) : topics.length === 0 ? (
+                    <div className="text-center py-10 text-foreground/70">
+                      Chưa có chủ đề nào cho khóa học này.
+                    </div>
+                  ) : (
+                    <div className="space-y-4">
+                      {topics.map((topic) => (
+                        <details
+                          key={topic.id}
+                          className="group bg-foreground/5 rounded-xl overflow-hidden"
+                          open={topic.id === topics[0]?.id}>
+                          <summary className="flex items-center justify-between p-4 cursor-pointer hover:bg-foreground/10">
+                            <div>
+                              <h3 className="font-medium">
+                                Chủ đề {topic.id}: {topic.name}
+                              </h3>
+                              <p className="text-sm text-foreground/70 mt-1">
+                                {topic.description}
+                              </p>
+                            </div>
+                            <div className="flex items-center gap-4">
+                              <div className="text-sm text-foreground/70">
+                                {topicLessons[topic.id]?.length || 0} bài học
+                              </div>
+                              <svg
+                                xmlns="http://www.w3.org/2000/svg"
+                                className="h-5 w-5 transform transition-transform group-open:rotate-180"
+                                fill="none"
+                                viewBox="0 0 24 24"
+                                stroke="currentColor">
+                                <path
+                                  strokeLinecap="round"
+                                  strokeLinejoin="round"
+                                  strokeWidth={2}
+                                  d="M19 9l-7 7-7-7"
+                                />
+                              </svg>
+                            </div>
+                          </summary>
+                          <div className="border-t border-foreground/10">
+                            {topicLessons[topic.id]?.map((lesson) => (
+                              <div
+                                key={lesson.id}
+                                className="flex items-center gap-4 p-4 hover:bg-foreground/5">
+                                <div className="flex-shrink-0 w-10 h-10 rounded-lg flex items-center justify-center bg-blue-500/10 text-blue-500">
+                                  <svg
+                                    xmlns="http://www.w3.org/2000/svg"
+                                    className="h-5 w-5"
+                                    fill="none"
+                                    viewBox="0 0 24 24"
+                                    stroke="currentColor">
+                                    <path
+                                      strokeLinecap="round"
+                                      strokeLinejoin="round"
+                                      strokeWidth={2}
+                                      d="M11 5H6a2 2 0 00-2 2v11a2 2 0 002 2h11a2 2 0 002-2v-5m-1.414-9.414a2 2 0 112.828 2.828L11.828 15H9v-2.828l8.586-8.586z"
+                                    />
+                                  </svg>
+                                </div>
+                                <div className="flex-grow">
+                                  <div className="flex items-center gap-2">
+                                    <h4 className="font-medium">{lesson.title}</h4>
+                                  </div>
+                                  <p className="text-sm text-foreground/70 mt-1">
+                                    {lesson.description}
+                                  </p>
+                                </div>
+                                <div className="flex items-center gap-3 flex-shrink-0">
+                                  <Link
+                                    href={`/topics/${topic.id}/lessons/${lesson.externalId || lesson.id}`}
+                                    className="px-3 py-1 text-sm border border-primary text-primary rounded hover:bg-primary/10 transition">
+                                    Học ngay
+                                  </Link>
+                                </div>
+                              </div>
+                            ))}
                           </div>
-                          <div className="flex items-center gap-4">
-                            <div className="text-sm text-foreground/70">
-<<<<<<< HEAD
-                              {topicLessons[topic.id]?.length || 0} bài học
-=======
-                              {topic.lessons.length} bài học
->>>>>>> 9e1c71aa
-                            </div>
-                            <svg
-                              xmlns="http://www.w3.org/2000/svg"
-                              className="h-5 w-5 transform transition-transform group-open:rotate-180"
-                              fill="none"
-                              viewBox="0 0 24 24"
-                              stroke="currentColor">
-                              <path
-                                strokeLinecap="round"
-                                strokeLinejoin="round"
-                                strokeWidth={2}
-                                d="M19 9l-7 7-7-7"
-                              />
-                            </svg>
-                          </div>
-                        </summary>
-                        <div className="border-t border-foreground/10">
-<<<<<<< HEAD
-                          {topicLessons[topic.id]?.map((lesson) => (
-                            <div
-                              key={lesson.id}
-                              className="flex items-center gap-4 p-4 hover:bg-foreground/5">
-                              <div
-                                className={`flex-shrink-0 w-10 h-10 rounded-lg flex items-center justify-center bg-green-500/10 text-green-500`}>
-=======
-                          {topic.lessons.map((lesson) => (
-                            <div
-                              key={lesson.id}
-                              className="flex items-center gap-4 p-4 hover:bg-foreground/5">
-                              <div className="flex-shrink-0 w-10 h-10 rounded-lg flex items-center justify-center bg-blue-500/10 text-blue-500">
->>>>>>> 9e1c71aa
-                                <svg
-                                  xmlns="http://www.w3.org/2000/svg"
-                                  className="h-5 w-5"
-                                  fill="none"
-                                  viewBox="0 0 24 24"
-                                  stroke="currentColor">
-                                  <path
-                                    strokeLinecap="round"
-                                    strokeLinejoin="round"
-                                    strokeWidth={2}
-                                    d="M11 5H6a2 2 0 00-2 2v11a2 2 0 002 2h11a2 2 0 002-2v-5m-1.414-9.414a2 2 0 112.828 2.828L11.828 15H9v-2.828l8.586-8.586z"
-                                  />
-                                </svg>
-                              </div>
-                              <div className="flex-grow">
-                                <div className="flex items-center gap-2">
-<<<<<<< HEAD
-                                  <h4 className="font-medium">
-                                    {lesson.title}
-                                  </h4>
-=======
-                                  <h4 className="font-medium">{lesson.title}</h4>
->>>>>>> 9e1c71aa
-                                </div>
-                                <p className="text-sm text-foreground/70 mt-1">
-                                  {lesson.description}
-                                </p>
-                              </div>
-                              <div className="flex items-center gap-3 flex-shrink-0">
-<<<<<<< HEAD
-                                <span className="text-sm text-foreground/70">
-                                  {lesson.sections &&
-                                  lesson.sections.length > 0 &&
-                                  lesson.sections[0].order
-                                    ? `${lesson.sections[0].order} phút`
-                                    : ""}
-                                </span>
-                                <Link
-                                  href={`/lessons/${lesson.id}`}
-                                  className="px-3 py-1 text-sm border border-primary text-primary rounded hover:bg-primary/10 transition">
-                                  Xem ngay
-=======
-                                <Link
-                                  href={`/topics/${topic.id}/lessons/${(lesson as any).external_id}`}
-                                  className="px-3 py-1 text-sm border border-primary text-primary rounded hover:bg-primary/10 transition">
-                                  Học ngay
->>>>>>> 9e1c71aa
-                                </Link>
-                              </div>
-                            </div>
-                          ))}
-                        </div>
-                      </details>
-<<<<<<< HEAD
-                    );
-                  })}
-=======
-                    ))
-                  ) : (
-                    <div className="p-6 bg-foreground/5 rounded-xl text-center">
-                      <h3 className="text-lg font-medium mb-2">Chưa có nội dung</h3>
-                      <p className="text-foreground/70">
-                        Khóa học này chưa có nội dung được tạo.
-                      </p>
+                        </details>
+                      ))}
                     </div>
                   )}
->>>>>>> 9e1c71aa
                 </div>
               )}
             </div>
