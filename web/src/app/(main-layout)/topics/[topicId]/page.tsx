--- conflicted
+++ resolved
@@ -1,86 +1,27 @@
-<<<<<<< HEAD
-import { Metadata } from "next";
-import { notFound } from "next/navigation";
-import TopicPage from "@/components/pages/topics/TopicPage";
+import React from 'react';
+import { Metadata } from 'next';
+import TopicClient from '@/components/pages/topics/TopicPage';
+import { topicsApi } from '@/lib/api';
 
 interface TopicPageProps {
-  params: {
-    topicId: string;
+  params: Promise<{ topicId: string }>;
+}
+
+
+export async function generateMetadata({ params }: TopicPageProps): Promise<Metadata> {
+  const { topicId } = await params;
+
+  const topic = await topicsApi.getTopicById(Number(topicId));
+
+  return {
+    title: `${topic.name} - AI Agent Giải Thuật`,
+    description: `Học ${topic.name.toLowerCase()} với các bài giảng, bài tập và kiểm tra tương tác`,
+    authors: [{ name: "AI Agent Giải Thuật Team" }],
+    keywords: ["giải thuật", "học tập", "lập trình", "AI", topic.name.toLowerCase()],
   };
 }
 
-// Tạo metadata động dựa trên thông tin chủ đề
-export async function generateMetadata({
-  params,
-}: TopicPageProps): Promise<Metadata> {
-  const { topicId } = params;
-
-  return {
-    title: `Chủ đề ${topicId} | AI Agent Giải Thuật`,
-    description: "Tìm hiểu về các chủ đề giải thuật và lập trình",
-    authors: [{ name: "AI Agent Giải Thuật Team" }],
-    keywords: ["giải thuật", "học tập", "lập trình", "chủ đề"],
-  };
-}
-
-export default function TopicPageWrapper({ params }: TopicPageProps) {
-  const { topicId } = params;
-
-  // Validate topicId is a number
-  if (isNaN(parseInt(topicId))) {
-    notFound();
-  }
-
-  return <TopicPage topicId={topicId} />;
-}
-=======
-import React from 'react';
-import { Metadata } from 'next';
-import TopicClient from './components/TopicClient';
-
-interface TopicPageProps {
-    params: Promise<{ topicId: string }>;
-}
-
-// Sample data - should be replaced with API calls
-const getTopicData = async (topicId: string) => {
-    // In real implementation, fetch from your API
-    return {
-        id: parseInt(topicId),
-        name: `Topic ${topicId}`,
-        description: `Description for topic ${topicId}`,
-        lessons: [],
-        exercises: [],
-        tests: []
-    };
-};
-
-// Danh sách các topic mẫu cho metadata
-const topicTitles: Record<string, string> = {
-    '1': 'Cấu trúc dữ liệu cơ bản',
-    '2': 'Thuật toán sắp xếp',
-    '3': 'Thuật toán tìm kiếm',
-    '4': 'Đệ quy và quay lui',
-    '5': 'Quy hoạch động',
-    '6': 'Cây và đồ thị',
-    '7': 'Thuật toán tham lam',
-    '8': 'Xử lý chuỗi'
-};
-
-export async function generateMetadata({ params }: TopicPageProps): Promise<Metadata> {
-    const { topicId } = await params;
-    const topicTitle = topicTitles[topicId] || `Chủ đề ${topicId}`;
-
-    return {
-        title: `${topicTitle} - AI Agent Giải Thuật`,
-        description: `Học ${topicTitle.toLowerCase()} với các bài giảng, bài tập và kiểm tra tương tác`,
-        authors: [{ name: "AI Agent Giải Thuật Team" }],
-        keywords: ["giải thuật", "học tập", "lập trình", "AI", topicTitle.toLowerCase()],
-    };
-}
-
 export default async function TopicPage({ params }: TopicPageProps) {
-    const { topicId } = await params;
-    return <TopicClient topicId={topicId} />;
-} 
->>>>>>> 9e1c71aa
+  const { topicId } = await params;
+  return <TopicClient topicId={topicId} />;
+} 