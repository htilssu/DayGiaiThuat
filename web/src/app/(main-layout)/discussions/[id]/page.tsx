"use client";

import { discussionsApi } from "@/lib/api";
import { repliesApi, type Reply } from "@/lib/api/replies";
import { notFound } from "next/navigation";
<<<<<<< HEAD
import { Suspense } from "react";
import DiscussionDetailClient from "@/components/discussions/DiscussionDetailClient";
import LoadingSpinner from "@/components/ui/LoadingSpinner";
=======
import { Container, Title, Group, Badge, Text, Card } from "@mantine/core";
import { IconMessageCircle } from "@tabler/icons-react";
import ReactMarkdown from "react-markdown";
import ReplySection from "@/components/discussions/Reply";
import { useEffect, useState } from "react";
>>>>>>> 286b2e10

interface Props {
  params: Promise<{ id: string }>;
}

<<<<<<< HEAD
export default async function DiscussionDetailPage({ params }: Props) {
  const { id: idParam } = await params;
  const id = Number(idParam);
  const discussion = discussions.find((d) => d.id === id);
=======
export default function DiscussionDetailPage({ params }: Props) {
  const id = Number(params.id);
  const [discussion, setDiscussion] = useState<
    import("@/lib/api/discussions").Discussion | null
  >(null);
  const [replies, setReplies] = useState<Reply[]>([]);
  const [loading, setLoading] = useState(true);
  const [notFoundFlag, setNotFoundFlag] = useState(false);

  const fetchDiscussion = async () => {
    try {
      const data = await discussionsApi.getDiscussion(id);
      setDiscussion(data);
    } catch {
      setNotFoundFlag(true);
    }
  };

  const fetchReplies = async () => {
    try {
      const data = await repliesApi.getRepliesByDiscussion(id);
      setReplies(data.replies);
    } catch {
      setReplies([]);
    }
  };

  useEffect(() => {
    setLoading(true);
    Promise.all([fetchDiscussion(), fetchReplies()]).finally(() =>
      setLoading(false)
    );
    // eslint-disable-next-line
  }, [id]);
>>>>>>> 286b2e10

  if (notFoundFlag) return notFound();
  if (loading || !discussion) return null;

  return (
<<<<<<< HEAD
    <Suspense fallback={<LoadingSpinner />}>
      <DiscussionDetailClient id={id} />
    </Suspense>
=======
    <Container size="sm" py="xl">
      <Card
        withBorder
        className="bg-background/50 border-foreground/10 theme-transition p-6">
        <Group align="flex-start" gap="lg">
          <div className="flex flex-col items-center min-w-[64px]">
            <div className="mb-2">
              <div className="rounded-full bg-primary/20 w-16 h-16 flex items-center justify-center text-2xl font-bold text-primary">
                {discussion.author[0]}
              </div>
            </div>
            <Text fw={500} size="md" className="text-foreground">
              {discussion.author}
            </Text>
            <Text size="xs" c="dimmed">
              {new Date(discussion.createdAt).toLocaleDateString()}
            </Text>
          </div>
          <div className="flex-1">
            <Group justify="space-between" mb="xs">
              <Title order={3} className="text-gradient-theme font-semibold">
                {discussion.title}
              </Title>
              <Badge
                variant="light"
                className="bg-primary/20 text-primary border-primary/30">
                {discussion.category}
              </Badge>
            </Group>
            <Group gap="md" mt="sm" className="text-foreground/70">
              <Group gap="xs">
                <IconMessageCircle size={16} />
                <Text size="sm">{discussion.replies} replies</Text>
              </Group>
            </Group>
            <div className="mt-4 text-foreground/80 text-base prose max-w-none">
              <ReactMarkdown>{discussion.content}</ReactMarkdown>
            </div>
          </div>
        </Group>
        <ReplySection
          replies={replies}
          reloadReplies={fetchReplies}
          discussionId={id}
        />
      </Card>
    </Container>
>>>>>>> 286b2e10
  );
}<|MERGE_RESOLUTION|>--- conflicted
+++ resolved
@@ -3,28 +3,16 @@
 import { discussionsApi } from "@/lib/api";
 import { repliesApi, type Reply } from "@/lib/api/replies";
 import { notFound } from "next/navigation";
-<<<<<<< HEAD
-import { Suspense } from "react";
-import DiscussionDetailClient from "@/components/discussions/DiscussionDetailClient";
-import LoadingSpinner from "@/components/ui/LoadingSpinner";
-=======
 import { Container, Title, Group, Badge, Text, Card } from "@mantine/core";
 import { IconMessageCircle } from "@tabler/icons-react";
 import ReactMarkdown from "react-markdown";
 import ReplySection from "@/components/discussions/Reply";
 import { useEffect, useState } from "react";
->>>>>>> 286b2e10
 
 interface Props {
   params: Promise<{ id: string }>;
 }
 
-<<<<<<< HEAD
-export default async function DiscussionDetailPage({ params }: Props) {
-  const { id: idParam } = await params;
-  const id = Number(idParam);
-  const discussion = discussions.find((d) => d.id === id);
-=======
 export default function DiscussionDetailPage({ params }: Props) {
   const id = Number(params.id);
   const [discussion, setDiscussion] = useState<
@@ -59,17 +47,11 @@
     );
     // eslint-disable-next-line
   }, [id]);
->>>>>>> 286b2e10
 
   if (notFoundFlag) return notFound();
   if (loading || !discussion) return null;
 
   return (
-<<<<<<< HEAD
-    <Suspense fallback={<LoadingSpinner />}>
-      <DiscussionDetailClient id={id} />
-    </Suspense>
-=======
     <Container size="sm" py="xl">
       <Card
         withBorder
@@ -117,6 +99,5 @@
         />
       </Card>
     </Container>
->>>>>>> 286b2e10
   );
 }