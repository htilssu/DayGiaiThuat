"use client";

import { CourseListItem, coursesApi } from "@/lib/api/courses";
import { useAppSelector } from "@/lib/store";
import {
  Alert,
  Badge,
  Box,
  Button,
  Card,
  Container,
  Divider,
  Grid,
  Group,
  Loader,
  Pagination,
  Select,
  Text,
  TextInput,
  Title,
} from "@mantine/core";
import {
  IconBook,
  IconClock,
  IconSearch,
  IconTrophy,
} from "@tabler/icons-react";
import { useQuery } from "@tanstack/react-query";
import Image from "next/image";
import { useRouter } from "next/navigation";
import { useState } from "react";

export function CoursesExplorePage() {
<<<<<<< HEAD
    const [error, setError] = useState<string | null>(null);
    const [totalPages, setTotalPages] = useState<number>(1);
    const [currentPage, setCurrentPage] = useState<number>(1);
    const [searchQuery, setSearchQuery] = useState<string>("");
    const [levelFilter, setLevelFilter] = useState<string | null>(null);
    const router = useRouter();
    const userState = useAppSelector((state) => state.user);

    const { data: courses, isLoading } = useQuery({
        queryKey: ['courses', currentPage],
        queryFn: async () => {
            const data = await coursesApi.getCourses(currentPage, 6);
            setTotalPages(data.totalPages);
            return data.items as CourseListItem[];
        },
        enabled: !!userState.user,
    });

    const handlePageChange = (page: number) => {
        setCurrentPage(page);
        window.scrollTo({ top: 0, behavior: "smooth" });
    };

    const formatDuration = (minutes: number) => {
        const hours = Math.floor(minutes / 60);
        const mins = minutes % 60;
        return `${hours > 0 ? `${hours} giờ ` : ""}${mins > 0 ? `${mins} phút` : ""}`;
    };

    const handleCourseClick = (courseId: number) => {
        router.push(`/courses/${courseId}`);
    };

    const handleGoToMyCourses = () => {
        router.push('/courses');
    };

    return (
        <Container size="xl" py="xl">
            <Box mb="xl" p="xl" className="bg-primary/90 rounded-lg text-white text-center">
                <Title order={1} mb="md" className="text-white">
                    Khám phá khóa học
                </Title>
                <Text size="xl" mb="lg" style={{ color: 'rgba(255, 255, 255, 0.9)' }}>
                    Tìm hiểu và đăng ký các khóa học về giải thuật và lập trình
                </Text>
            </Box>
=======
  const [error, setError] = useState<string | null>(null);
  const [totalPages, setTotalPages] = useState<number>(1);
  const [currentPage, setCurrentPage] = useState<number>(1);
  const [searchQuery, setSearchQuery] = useState<string>("");
  const [levelFilter, setLevelFilter] = useState<string | null>(null);
  const router = useRouter();
  const userState = useAppSelector((state) => state.user);
>>>>>>> 836bc28b

  const { data: courses, isLoading } = useQuery({
    queryKey: ["courses", currentPage],
    queryFn: async () => {
      const data = await coursesApi.getCourses(currentPage, 6);
      setTotalPages(data.totalPages);
      return data.items as CourseListItem[];
    },
    enabled: !!userState.user,
  });

  const handlePageChange = (page: number) => {
    setCurrentPage(page);
    window.scrollTo({ top: 0, behavior: "smooth" });
  };

  const formatDuration = (minutes: number) => {
    const hours = Math.floor(minutes / 60);
    const mins = minutes % 60;
    return `${hours > 0 ? `${hours} giờ ` : ""}${
      mins > 0 ? `${mins} phút` : ""
    }`;
  };

  const handleCourseClick = (courseId: number) => {
    router.push(`/courses/${courseId}`);
  };

  const handleGoToMyCourses = () => {
    router.push("/courses");
  };

  return (
    <Container size="xl" py="xl">
      <Box
        mb="xl"
        p="xl"
        className="bg-primary/90 rounded-lg text-white text-center">
        <Title order={1} mb="md" className="text-white">
          Khám phá khóa học
        </Title>
        <Text size="xl" mb="lg" style={{ color: "rgba(255, 255, 255, 0.9)" }}>
          Tìm hiểu và đăng ký các khóa học về giải thuật và lập trình
        </Text>
        {userState.user ? (
          <Button
            size="lg"
            variant="white"
            color="black"
            onClick={handleGoToMyCourses}>
            Xem khóa học của bạn
          </Button>
        ) : (
          <Button
            size="lg"
            variant="white"
            color="black"
            component="a"
            href="/auth/login">
            Đăng nhập để xem khóa học của bạn
          </Button>
        )}
      </Box>

      <Box mb="xl">
        <Grid>
          <Grid.Col span={{ base: 12, md: 8 }}>
            <TextInput
              placeholder="Tìm kiếm khóa học..."
              leftSection={<IconSearch size={16} />}
              value={searchQuery}
              onChange={(event) => setSearchQuery(event.currentTarget.value)}
              size="md"
            />
          </Grid.Col>
          <Grid.Col span={{ base: 12, md: 4 }}>
            <Select
              placeholder="Chọn cấp độ"
              data={[
                { value: "", label: "Tất cả cấp độ" },
                { value: "Beginner", label: "Cơ bản" },
                { value: "Intermediate", label: "Trung cấp" },
                { value: "Advanced", label: "Nâng cao" },
              ]}
              value={levelFilter}
              onChange={setLevelFilter}
              clearable
              size="md"
            />
          </Grid.Col>
        </Grid>
      </Box>

      <Divider mb="xl" />

      {isLoading ? (
        <Grid>
          {[...Array(6)].map((_, i) => (
            <Grid.Col key={i} span={{ base: 12, md: 6, lg: 4 }}>
              <Card
                shadow="sm"
                padding="lg"
                radius="md"
                withBorder
                style={{ height: "400px" }}>
                <Card.Section>
                  <div style={{ height: 200, backgroundColor: "#f0f0f0" }} />
                </Card.Section>
                <Loader size="md" style={{ margin: "20px auto" }} />
              </Card>
            </Grid.Col>
          ))}
        </Grid>
      ) : error ? (
        <Alert color="red" title="Lỗi">
          {error}
        </Alert>
      ) : (
        <>
          <Grid>
            {courses?.map((course) => (
              <Grid.Col key={course.id} span={{ base: 12, md: 6, lg: 4 }}>
                <Card
                  shadow="sm"
                  padding="lg"
                  radius="md"
                  withBorder
                  style={{
                    height: "100%",
                    cursor: "pointer",
                    transition: "transform 0.2s",
                  }}
                  onClick={() => handleCourseClick(course.id)}
                  onMouseEnter={(e) => {
                    e.currentTarget.style.transform = "translateY(-4px)";
                  }}
                  onMouseLeave={(e) => {
                    e.currentTarget.style.transform = "translateY(0)";
                  }}>
                  <Card.Section>
                    <div
                      style={{
                        position: "relative",
                        height: "200px",
                        overflow: "hidden",
                      }}>
                      {course.thumbnailUrl ? (
                        <Image
                          src={course.thumbnailUrl}
                          alt={course.title}
                          fill
                          style={{ objectFit: "cover" }}
                          sizes="(max-width: 768px) 100vw, (max-width: 1200px) 50vw, 33vw"
                        />
                      ) : (
                        <div
                          className="w-full h-full flex items-center justify-center text-white text-5xl font-bold"
                          style={{
                            background:
                              "linear-gradient(135deg, rgb(var(--color-primary) / 0.8) 0%, rgb(var(--color-primary) / 0.9) 100%)",
                            textShadow: "0 2px 4px rgba(0,0,0,0.3)",
                          }}>
                          {course.title
                            .split(" ")
                            .slice(0, 2)
                            .map((word) => word.charAt(0).toUpperCase())
                            .join("")}
                        </div>
                      )}
                    </div>
                  </Card.Section>

                  <Box pt="md">
                    <Title order={4} lineClamp={2} mb="xs">
                      {course.title}
                    </Title>

                    <Text size="sm" c="dimmed" lineClamp={3} mb="md">
                      {course.description}
                    </Text>

                    <Group gap="xs" mb="md">
                      <Badge
                        variant="light"
                        className="text-primary border-primary/20"
                        leftSection={<IconClock size={12} />}>
                        {formatDuration(course.duration)}
                      </Badge>
                      <Badge
                        variant="light"
                        className="text-accent border-accent/20"
                        leftSection={<IconTrophy size={12} />}>
                        {course.level}
                      </Badge>
                    </Group>

                    {course.price !== undefined && (
                      <Group justify="space-between" mb="md">
                        <Text size="lg" fw={700} className="text-primary">
                          {course.price === 0
                            ? "Miễn phí"
                            : `${course.price.toLocaleString()} VNĐ`}
                        </Text>
                      </Group>
                    )}

                    <Button
                      fullWidth
                      variant="filled"
                      style={{
                        backgroundColor: "rgb(var(--color-primary))",
                        borderColor: "rgb(var(--color-primary))",
                        color: "white",
                      }}
                      onClick={(e) => {
                        e.stopPropagation();
                        handleCourseClick(course.id);
                      }}>
                      Xem chi tiết
                    </Button>
                  </Box>
                </Card>
              </Grid.Col>
            ))}
          </Grid>

          {/* Pagination */}
          {totalPages > 1 && (
            <Box mt="xl" style={{ display: "flex", justifyContent: "center" }}>
              <Pagination
                total={totalPages}
                value={currentPage}
                onChange={handlePageChange}
                size="lg"
              />
            </Box>
          )}
        </>
      )}
    </Container>
  );
}<|MERGE_RESOLUTION|>--- conflicted
+++ resolved
@@ -31,55 +31,6 @@
 import { useState } from "react";
 
 export function CoursesExplorePage() {
-<<<<<<< HEAD
-    const [error, setError] = useState<string | null>(null);
-    const [totalPages, setTotalPages] = useState<number>(1);
-    const [currentPage, setCurrentPage] = useState<number>(1);
-    const [searchQuery, setSearchQuery] = useState<string>("");
-    const [levelFilter, setLevelFilter] = useState<string | null>(null);
-    const router = useRouter();
-    const userState = useAppSelector((state) => state.user);
-
-    const { data: courses, isLoading } = useQuery({
-        queryKey: ['courses', currentPage],
-        queryFn: async () => {
-            const data = await coursesApi.getCourses(currentPage, 6);
-            setTotalPages(data.totalPages);
-            return data.items as CourseListItem[];
-        },
-        enabled: !!userState.user,
-    });
-
-    const handlePageChange = (page: number) => {
-        setCurrentPage(page);
-        window.scrollTo({ top: 0, behavior: "smooth" });
-    };
-
-    const formatDuration = (minutes: number) => {
-        const hours = Math.floor(minutes / 60);
-        const mins = minutes % 60;
-        return `${hours > 0 ? `${hours} giờ ` : ""}${mins > 0 ? `${mins} phút` : ""}`;
-    };
-
-    const handleCourseClick = (courseId: number) => {
-        router.push(`/courses/${courseId}`);
-    };
-
-    const handleGoToMyCourses = () => {
-        router.push('/courses');
-    };
-
-    return (
-        <Container size="xl" py="xl">
-            <Box mb="xl" p="xl" className="bg-primary/90 rounded-lg text-white text-center">
-                <Title order={1} mb="md" className="text-white">
-                    Khám phá khóa học
-                </Title>
-                <Text size="xl" mb="lg" style={{ color: 'rgba(255, 255, 255, 0.9)' }}>
-                    Tìm hiểu và đăng ký các khóa học về giải thuật và lập trình
-                </Text>
-            </Box>
-=======
   const [error, setError] = useState<string | null>(null);
   const [totalPages, setTotalPages] = useState<number>(1);
   const [currentPage, setCurrentPage] = useState<number>(1);
@@ -87,7 +38,6 @@
   const [levelFilter, setLevelFilter] = useState<string | null>(null);
   const router = useRouter();
   const userState = useAppSelector((state) => state.user);
->>>>>>> 836bc28b
 
   const { data: courses, isLoading } = useQuery({
     queryKey: ["courses", currentPage],
